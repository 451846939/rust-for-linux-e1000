--- conflicted
+++ resolved
@@ -822,13 +822,7 @@
 
 ifdef CONFIG_CC_OPTIMIZE_FOR_PERFORMANCE
 KBUILD_CFLAGS += -O2
-<<<<<<< HEAD
 KBUILD_RUSTFLAGS += -Copt-level=2
-else ifdef CONFIG_CC_OPTIMIZE_FOR_PERFORMANCE_O3
-KBUILD_CFLAGS += -O3
-KBUILD_RUSTFLAGS += -Copt-level=3
-=======
->>>>>>> f76349cf
 else ifdef CONFIG_CC_OPTIMIZE_FOR_SIZE
 KBUILD_CFLAGS += -Os
 KBUILD_RUSTFLAGS += -Copt-level=s
@@ -1189,11 +1183,8 @@
 ifeq ($(KBUILD_EXTMOD),)
 core-y			+= kernel/ certs/ mm/ fs/ ipc/ security/ crypto/
 core-$(CONFIG_BLOCK)	+= block/
-<<<<<<< HEAD
+core-$(CONFIG_IO_URING)	+= io_uring/
 core-$(CONFIG_RUST)	+= rust/
-=======
-core-$(CONFIG_IO_URING)	+= io_uring/
->>>>>>> f76349cf
 
 vmlinux-dirs	:= $(patsubst %/,%,$(filter %/, \
 		     $(core-y) $(core-m) $(drivers-y) $(drivers-m) \
