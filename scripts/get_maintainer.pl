#!/usr/bin/perl -w
# (c) 2007, Joe Perches <joe@perches.com>
#           created from checkpatch.pl
#
# Print selected MAINTAINERS information for
# the files modified in a patch or for a file
#
# usage: perl scripts/get_maintainers.pl [OPTIONS] <patch>
#        perl scripts/get_maintainers.pl [OPTIONS] -f <file>
#
# Licensed under the terms of the GNU GPL License version 2

use strict;

my $P = $0;
<<<<<<< HEAD
my $V = '0.16';
=======
my $V = '0.17';
>>>>>>> 80ffb3cc

use Getopt::Long qw(:config no_auto_abbrev);

my $lk_path = "./";
my $email = 1;
my $email_usename = 1;
my $email_maintainer = 1;
my $email_list = 1;
my $email_subscriber_list = 0;
my $email_git = 1;
my $email_git_penguin_chiefs = 0;
my $email_git_min_signatures = 1;
my $email_git_max_maintainers = 5;
my $email_git_min_percent = 5;
my $email_git_since = "1-year-ago";
my $output_multiline = 1;
my $output_separator = ", ";
my $scm = 0;
my $web = 0;
my $subsystem = 0;
my $status = 0;
my $from_filename = 0;
my $version = 0;
my $help = 0;

my $exit = 0;

my @penguin_chief = ();
push(@penguin_chief,"Linus Torvalds:torvalds\@linux-foundation.org");
#Andrew wants in on most everything - 2009/01/14
#push(@penguin_chief,"Andrew Morton:akpm\@linux-foundation.org");

my @penguin_chief_names = ();
foreach my $chief (@penguin_chief) {
    if ($chief =~ m/^(.*):(.*)/) {
	my $chief_name = $1;
	my $chief_addr = $2;
	push(@penguin_chief_names, $chief_name);
    }
}
my $penguin_chiefs = "\(" . join("|",@penguin_chief_names) . "\)";

# rfc822 email address - preloaded methods go here.
my $rfc822_lwsp = "(?:(?:\\r\\n)?[ \\t])";
my $rfc822_char = '[\\000-\\377]';

if (!GetOptions(
		'email!' => \$email,
		'git!' => \$email_git,
		'git-chief-penguins!' => \$email_git_penguin_chiefs,
		'git-min-signatures=i' => \$email_git_min_signatures,
		'git-max-maintainers=i' => \$email_git_max_maintainers,
		'git-min-percent=i' => \$email_git_min_percent,
		'git-since=s' => \$email_git_since,
		'm!' => \$email_maintainer,
		'n!' => \$email_usename,
		'l!' => \$email_list,
		's!' => \$email_subscriber_list,
		'multiline!' => \$output_multiline,
		'separator=s' => \$output_separator,
		'subsystem!' => \$subsystem,
		'status!' => \$status,
		'scm!' => \$scm,
		'web!' => \$web,
		'f|file' => \$from_filename,
		'v|version' => \$version,
		'h|help' => \$help,
		)) {
    usage();
    die "$P: invalid argument\n";
}

if ($help != 0) {
    usage();
    exit 0;
}

if ($version != 0) {
    print("${P} ${V}\n");
    exit 0;
}

if ($#ARGV < 0) {
    usage();
    die "$P: argument missing: patchfile or -f file please\n";
}

my $selections = $email + $scm + $status + $subsystem + $web;
if ($selections == 0) {
    usage();
    die "$P:  Missing required option: email, scm, status, subsystem or web\n";
}

if ($email && ($email_maintainer + $email_list + $email_subscriber_list
	       + $email_git + $email_git_penguin_chiefs) == 0) {
    usage();
    die "$P: Please select at least 1 email option\n";
}

if (!top_of_kernel_tree($lk_path)) {
    die "$P: The current directory does not appear to be "
	. "a linux kernel source tree.\n";
}

## Read MAINTAINERS for type/value pairs

my @typevalue = ();
open(MAINT, "<${lk_path}MAINTAINERS") || die "$P: Can't open MAINTAINERS\n";
while (<MAINT>) {
    my $line = $_;

    if ($line =~ m/^(\C):\s*(.*)/) {
	my $type = $1;
	my $value = $2;

	##Filename pattern matching
	if ($type eq "F" || $type eq "X") {
	    $value =~ s@\.@\\\.@g;       ##Convert . to \.
	    $value =~ s/\*/\.\*/g;       ##Convert * to .*
	    $value =~ s/\?/\./g;         ##Convert ? to .
	    ##if pattern is a directory and it lacks a trailing slash, add one
	    if ((-d $value)) {
		$value =~ s@([^/])$@$1/@;
	    }
	}
	push(@typevalue, "$type:$value");
    } elsif (!/^(\s)*$/) {
	$line =~ s/\n$//g;
	push(@typevalue, $line);
    }
}
close(MAINT);

## use the filenames on the command line or find the filenames in the patchfiles

my @files = ();

foreach my $file (@ARGV) {
    ##if $file is a directory and it lacks a trailing slash, add one
    if ((-d $file)) {
	$file =~ s@([^/])$@$1/@;
    } elsif (!(-f $file)) {
	die "$P: file '${file}' not found\n";
    }
    if ($from_filename) {
	push(@files, $file);
    } else {
	my $file_cnt = @files;
	open(PATCH, "<$file") or die "$P: Can't open ${file}\n";
	while (<PATCH>) {
	    if (m/^\+\+\+\s+(\S+)/) {
		my $filename = $1;
		$filename =~ s@^[^/]*/@@;
		$filename =~ s@\n@@;
		push(@files, $filename);
	    }
	}
	close(PATCH);
	if ($file_cnt == @files) {
	    warn "$P: file '${file}' doesn't appear to be a patch.  "
		. "Add -f to options?\n";
	}
	@files = sort_and_uniq(@files);
    }
}

my @email_to = ();
my @list_to = ();
my @scm = ();
my @web = ();
my @subsystem = ();
my @status = ();

# Find responsible parties

foreach my $file (@files) {

#Do not match excluded file patterns

    my $exclude = 0;
    foreach my $line (@typevalue) {
	if ($line =~ m/^(\C):\s*(.*)/) {
	    my $type = $1;
	    my $value = $2;
	    if ($type eq 'X') {
		if (file_match_pattern($file, $value)) {
		    $exclude = 1;
		}
	    }
	}
    }

    if (!$exclude) {
	my $tvi = 0;
	foreach my $line (@typevalue) {
	    if ($line =~ m/^(\C):\s*(.*)/) {
		my $type = $1;
		my $value = $2;
		if ($type eq 'F') {
		    if (file_match_pattern($file, $value)) {
			add_categories($tvi);
		    }
		}
	    }
	    $tvi++;
	}
    }

    if ($email && $email_git) {
	recent_git_signoffs($file);
    }

}

if ($email) {
    foreach my $chief (@penguin_chief) {
	if ($chief =~ m/^(.*):(.*)/) {
	    my $email_address;
	    if ($email_usename) {
		$email_address = format_email($1, $2);
	    } else {
		$email_address = $2;
	    }
	    if ($email_git_penguin_chiefs) {
		push(@email_to, $email_address);
	    } else {
		@email_to = grep(!/${email_address}/, @email_to);
	    }
	}
    }
}

if ($email || $email_list) {
    my @to = ();
    if ($email) {
	@to = (@to, @email_to);
    }
    if ($email_list) {
	@to = (@to, @list_to);
    }
    output(uniq(@to));
}

if ($scm) {
    @scm = sort_and_uniq(@scm);
    output(@scm);
}

if ($status) {
    @status = sort_and_uniq(@status);
    output(@status);
}

if ($subsystem) {
    @subsystem = sort_and_uniq(@subsystem);
    output(@subsystem);
}

if ($web) {
    @web = sort_and_uniq(@web);
    output(@web);
}

exit($exit);

sub file_match_pattern {
    my ($file, $pattern) = @_;
    if (substr($pattern, -1) eq "/") {
	if ($file =~ m@^$pattern@) {
	    return 1;
	}
    } else {
	if ($file =~ m@^$pattern@) {
	    my $s1 = ($file =~ tr@/@@);
	    my $s2 = ($pattern =~ tr@/@@);
	    if ($s1 == $s2) {
		return 1;
	    }
	}
    }
    return 0;
}

sub usage {
    print <<EOT;
usage: $P [options] patchfile
       $P [options] -f file|directory
version: $V

MAINTAINER field selection options:
  --email => print email address(es) if any
    --git => include recent git \*-by: signers
    --git-chief-penguins => include ${penguin_chiefs}
    --git-min-signatures => number of signatures required (default: 1)
    --git-max-maintainers => maximum maintainers to add (default: 5)
    --git-min-percent => minimum percentage of commits required (default: 5)
    --git-since => git history to use (default: 1-year-ago)
    --m => include maintainer(s) if any
    --n => include name 'Full Name <addr\@domain.tld>'
    --l => include list(s) if any
    --s => include subscriber only list(s) if any
  --scm => print SCM tree(s) if any
  --status => print status if any
  --subsystem => print subsystem name if any
  --web => print website(s) if any

Output type options:
  --separator [, ] => separator for multiple entries on 1 line
  --multiline => print 1 entry per line

Default options:
  [--email --git --m --n --l --multiline]

Other options:
  --version => show version
  --help => show this help information

Notes:
  Using "-f directory" may give unexpected results:

  Used with "--git", git signators for _all_ files in and below
     directory are examined as git recurses directories.
     Any specified X: (exclude) pattern matches are _not_ ignored.
  Used with "--nogit", directory is used as a pattern match,
     no individual file within the directory or subdirectory
     is matched.
EOT
}

sub top_of_kernel_tree {
	my ($lk_path) = @_;

	if ($lk_path ne "" && substr($lk_path,length($lk_path)-1,1) ne "/") {
	    $lk_path .= "/";
	}
	if (   (-f "${lk_path}COPYING")
	    && (-f "${lk_path}CREDITS")
	    && (-f "${lk_path}Kbuild")
	    && (-f "${lk_path}MAINTAINERS")
	    && (-f "${lk_path}Makefile")
	    && (-f "${lk_path}README")
	    && (-d "${lk_path}Documentation")
	    && (-d "${lk_path}arch")
	    && (-d "${lk_path}include")
	    && (-d "${lk_path}drivers")
	    && (-d "${lk_path}fs")
	    && (-d "${lk_path}init")
	    && (-d "${lk_path}ipc")
	    && (-d "${lk_path}kernel")
	    && (-d "${lk_path}lib")
	    && (-d "${lk_path}scripts")) {
		return 1;
	}
	return 0;
}

sub format_email {
    my ($name, $email) = @_;

    $name =~ s/^\s+|\s+$//g;
    $name =~ s/^\"|\"$//g;
    $email =~ s/^\s+|\s+$//g;

    my $formatted_email = "";

    if ($name =~ /[^a-z0-9 \.\-]/i) {    ##has "must quote" chars
	$name =~ s/(?<!\\)"/\\"/g;       ##escape quotes
	$formatted_email = "\"${name}\"\ \<${email}\>";
    } else {
	$formatted_email = "${name} \<${email}\>";
    }
    return $formatted_email;
}

sub add_categories {
    my ($index) = @_;

    $index = $index - 1;
    while ($index >= 0) {
	my $tv = $typevalue[$index];
	if ($tv =~ m/^(\C):\s*(.*)/) {
	    my $ptype = $1;
	    my $pvalue = $2;
	    if ($ptype eq "L") {
		my $list_address = $pvalue;
		my $list_additional = "";
		if ($list_address =~ m/([^\s]+)\s+(.*)$/) {
		    $list_address = $1;
		    $list_additional = $2;
		}
		if ($list_additional =~ m/subscribers-only/) {
		    if ($email_subscriber_list) {
			push(@list_to, $list_address);
		    }
		} else {
		    if ($email_list) {
			push(@list_to, $list_address);
		    }
		}
	    } elsif ($ptype eq "M") {
		my $p_used = 0;
		if ($index >= 0) {
		    my $tv = $typevalue[$index - 1];
		    if ($tv =~ m/^(\C):\s*(.*)/) {
			if ($1 eq "P") {
			    if ($email_usename) {
				push_email_address(format_email($2, $pvalue));
				$p_used = 1;
			    }
			}
		    }
		}
		if (!$p_used) {
		    push_email_addresses($pvalue);
		}
	    } elsif ($ptype eq "T") {
		push(@scm, $pvalue);
	    } elsif ($ptype eq "W") {
		push(@web, $pvalue);
	    } elsif ($ptype eq "S") {
		push(@status, $pvalue);
	    }

	    $index--;
	} else {
	    push(@subsystem,$tv);
	    $index = -1;
	}
    }
}

sub push_email_address {
    my ($email_address) = @_;

    my $email_name = "";
    if ($email_address =~ m/([^<]+)<(.*\@.*)>$/) {
	$email_name = $1;
	$email_address = $2;
    }

    if ($email_maintainer) {
	if ($email_usename && $email_name) {
	    push(@email_to, format_email($email_name, $email_address));
	} else {
	    push(@email_to, $email_address);
	}
    }
}

sub push_email_addresses {
    my ($address) = @_;

    my @address_list = ();

    if (rfc822_valid($address)) {
	push_email_address($address);
    } elsif (@address_list = rfc822_validlist($address)) {
	my $array_count = shift(@address_list);
	while (my $entry = shift(@address_list)) {
	    push_email_address($entry);
	}
    } else {
	warn("Invalid MAINTAINERS address: '" . $address . "'\n");
    }
}

sub which {
    my ($bin) = @_;

    foreach my $path (split(/:/, $ENV{PATH})) {
	if (-e "$path/$bin") {
	    return "$path/$bin";
	}
    }

    return "";
}

sub recent_git_signoffs {
    my ($file) = @_;

    my $sign_offs = "";
    my $cmd = "";
    my $output = "";
    my $count = 0;
    my @lines = ();
    my $total_sign_offs;

    if (which("git") eq "") {
	warn("$P: git not found.  Add --nogit to options?\n");
	return;
    }
    if (!(-d ".git")) {
	warn("$P: .git directory not found.  Use a git repository for better results.\n");
	warn("$P: perhaps 'git clone git://git.kernel.org/pub/scm/linux/kernel/git/torvalds/linux-2.6.git'\n");
	return;
    }

    $cmd = "git log --since=${email_git_since} -- ${file}";
    $cmd .= " | grep -Ei \"^[-_ 	a-z]+by:.*\\\@.*\$\"";
    if (!$email_git_penguin_chiefs) {
	$cmd .= " | grep -Ev \"${penguin_chiefs}\"";
    }
    $cmd .= " | cut -f2- -d\":\"";
    $cmd .= " | sort | uniq -c | sort -rn";

    $output = `${cmd}`;
    $output =~ s/^\s*//gm;

    @lines = split("\n", $output);

    $total_sign_offs = 0;
    foreach my $line (@lines) {
	if ($line =~ m/([0-9]+)\s+(.*)/) {
	    $total_sign_offs += $1;
	} else {
	    die("$P: Unexpected git output: ${line}\n");
	}
    }

    foreach my $line (@lines) {
	if ($line =~ m/([0-9]+)\s+(.*)/) {
	    my $sign_offs = $1;
	    $line = $2;
	    $count++;
	    if ($sign_offs < $email_git_min_signatures ||
	        $count > $email_git_max_maintainers ||
		$sign_offs * 100 / $total_sign_offs < $email_git_min_percent) {
		last;
	    }
	}
	if ($line =~ m/(.+)<(.+)>/) {
	    my $git_name = $1;
	    my $git_addr = $2;
	    if ($email_usename) {
		push(@email_to, format_email($git_name, $git_addr));
	    } else {
		push(@email_to, $git_addr);
	    }
	} elsif ($line =~ m/<(.+)>/) {
	    my $git_addr = $1;
	    push(@email_to, $git_addr);
	} else {
	    push(@email_to, $line);
	}
    }
}

sub uniq {
    my @parms = @_;

    my %saw;
    @parms = grep(!$saw{$_}++, @parms);
    return @parms;
}

sub sort_and_uniq {
    my @parms = @_;

    my %saw;
    @parms = sort @parms;
    @parms = grep(!$saw{$_}++, @parms);
    return @parms;
}

sub output {
    my @parms = @_;

    if ($output_multiline) {
	foreach my $line (@parms) {
	    print("${line}\n");
	}
    } else {
	print(join($output_separator, @parms));
	print("\n");
    }
}

my $rfc822re;

sub make_rfc822re {
#   Basic lexical tokens are specials, domain_literal, quoted_string, atom, and
#   comment.  We must allow for rfc822_lwsp (or comments) after each of these.
#   This regexp will only work on addresses which have had comments stripped
#   and replaced with rfc822_lwsp.

    my $specials = '()<>@,;:\\\\".\\[\\]';
    my $controls = '\\000-\\037\\177';

    my $dtext = "[^\\[\\]\\r\\\\]";
    my $domain_literal = "\\[(?:$dtext|\\\\.)*\\]$rfc822_lwsp*";

    my $quoted_string = "\"(?:[^\\\"\\r\\\\]|\\\\.|$rfc822_lwsp)*\"$rfc822_lwsp*";

#   Use zero-width assertion to spot the limit of an atom.  A simple
#   $rfc822_lwsp* causes the regexp engine to hang occasionally.
    my $atom = "[^$specials $controls]+(?:$rfc822_lwsp+|\\Z|(?=[\\[\"$specials]))";
    my $word = "(?:$atom|$quoted_string)";
    my $localpart = "$word(?:\\.$rfc822_lwsp*$word)*";

    my $sub_domain = "(?:$atom|$domain_literal)";
    my $domain = "$sub_domain(?:\\.$rfc822_lwsp*$sub_domain)*";

    my $addr_spec = "$localpart\@$rfc822_lwsp*$domain";

    my $phrase = "$word*";
    my $route = "(?:\@$domain(?:,\@$rfc822_lwsp*$domain)*:$rfc822_lwsp*)";
    my $route_addr = "\\<$rfc822_lwsp*$route?$addr_spec\\>$rfc822_lwsp*";
    my $mailbox = "(?:$addr_spec|$phrase$route_addr)";

    my $group = "$phrase:$rfc822_lwsp*(?:$mailbox(?:,\\s*$mailbox)*)?;\\s*";
    my $address = "(?:$mailbox|$group)";

    return "$rfc822_lwsp*$address";
}

sub rfc822_strip_comments {
    my $s = shift;
#   Recursively remove comments, and replace with a single space.  The simpler
#   regexps in the Email Addressing FAQ are imperfect - they will miss escaped
#   chars in atoms, for example.

    while ($s =~ s/^((?:[^"\\]|\\.)*
                    (?:"(?:[^"\\]|\\.)*"(?:[^"\\]|\\.)*)*)
                    \((?:[^()\\]|\\.)*\)/$1 /osx) {}
    return $s;
}

#   valid: returns true if the parameter is an RFC822 valid address
#
sub rfc822_valid ($) {
    my $s = rfc822_strip_comments(shift);

    if (!$rfc822re) {
        $rfc822re = make_rfc822re();
    }

    return $s =~ m/^$rfc822re$/so && $s =~ m/^$rfc822_char*$/;
}

#   validlist: In scalar context, returns true if the parameter is an RFC822
#              valid list of addresses.
#
#              In list context, returns an empty list on failure (an invalid
#              address was found); otherwise a list whose first element is the
#              number of addresses found and whose remaining elements are the
#              addresses.  This is needed to disambiguate failure (invalid)
#              from success with no addresses found, because an empty string is
#              a valid list.

sub rfc822_validlist ($) {
    my $s = rfc822_strip_comments(shift);

    if (!$rfc822re) {
        $rfc822re = make_rfc822re();
    }
    # * null list items are valid according to the RFC
    # * the '1' business is to aid in distinguishing failure from no results

    my @r;
    if ($s =~ m/^(?:$rfc822re)?(?:,(?:$rfc822re)?)*$/so &&
	$s =~ m/^$rfc822_char*$/) {
        while ($s =~ m/(?:^|,$rfc822_lwsp*)($rfc822re)/gos) {
            push @r, $1;
        }
        return wantarray ? (scalar(@r), @r) : 1;
    }
    else {
        return wantarray ? () : 0;
    }
}<|MERGE_RESOLUTION|>--- conflicted
+++ resolved
@@ -13,11 +13,7 @@
 use strict;
 
 my $P = $0;
-<<<<<<< HEAD
-my $V = '0.16';
-=======
 my $V = '0.17';
->>>>>>> 80ffb3cc
 
 use Getopt::Long qw(:config no_auto_abbrev);
 
