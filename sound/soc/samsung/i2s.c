// SPDX-License-Identifier: GPL-2.0
//
// ALSA SoC Audio Layer - Samsung I2S Controller driver
//
// Copyright (c) 2010 Samsung Electronics Co. Ltd.
//	Jaswinder Singh <jassisinghbrar@gmail.com>

#include <dt-bindings/sound/samsung-i2s.h>
#include <linux/delay.h>
#include <linux/slab.h>
#include <linux/clk.h>
#include <linux/clk-provider.h>
#include <linux/io.h>
#include <linux/module.h>
#include <linux/of.h>
#include <linux/of_device.h>
#include <linux/of_gpio.h>
#include <linux/pm_runtime.h>

#include <sound/soc.h>
#include <sound/pcm_params.h>

#include <linux/platform_data/asoc-s3c.h>

#include "dma.h"
#include "idma.h"
#include "i2s.h"
#include "i2s-regs.h"

#define msecs_to_loops(t) (loops_per_jiffy / 1000 * HZ * t)

#define SAMSUNG_I2S_ID_PRIMARY		1
#define SAMSUNG_I2S_ID_SECONDARY	2

struct samsung_i2s_variant_regs {
	unsigned int	bfs_off;
	unsigned int	rfs_off;
	unsigned int	sdf_off;
	unsigned int	txr_off;
	unsigned int	rclksrc_off;
	unsigned int	mss_off;
	unsigned int	cdclkcon_off;
	unsigned int	lrp_off;
	unsigned int	bfs_mask;
	unsigned int	rfs_mask;
	unsigned int	ftx0cnt_off;
};

struct samsung_i2s_dai_data {
	u32 quirks;
	unsigned int pcm_rates;
	const struct samsung_i2s_variant_regs *i2s_variant_regs;
};

struct i2s_dai {
	/* Platform device for this DAI */
	struct platform_device *pdev;

	/* Frame clock */
	unsigned frmclk;
	/*
	 * Specifically requested RCLK, BCLK by machine driver.
	 * 0 indicates CPU driver is free to choose any value.
	 */
	unsigned rfs, bfs;
	/* Pointer to the Primary_Fifo if this is Sec_Fifo, NULL otherwise */
	struct i2s_dai *pri_dai;
	/* Pointer to the Secondary_Fifo if it has one, NULL otherwise */
	struct i2s_dai *sec_dai;

#define DAI_OPENED	(1 << 0) /* DAI is opened */
#define DAI_MANAGER	(1 << 1) /* DAI is the manager */
	unsigned mode;

	/* Driver for this DAI */
	struct snd_soc_dai_driver *drv;

	/* DMA parameters */
	struct snd_dmaengine_dai_dma_data dma_playback;
	struct snd_dmaengine_dai_dma_data dma_capture;
	struct snd_dmaengine_dai_dma_data idma_playback;
	dma_filter_fn filter;
<<<<<<< HEAD

	struct samsung_i2s_priv *priv;
};

struct samsung_i2s_priv {
	struct platform_device *pdev;
	struct platform_device *pdev_sec;

	/* Memory mapped SFR region */
	void __iomem *addr;

	/* Spinlock protecting access to the device's registers */
	spinlock_t lock;
=======

	struct samsung_i2s_priv *priv;
};

struct samsung_i2s_priv {
	struct platform_device *pdev;
	struct platform_device *pdev_sec;
>>>>>>> 0ecfebd2

	/* Lock for cross interface checks */
	spinlock_t pcm_lock;

	/* CPU DAIs and their corresponding drivers */
	struct i2s_dai *dai;
	struct snd_soc_dai_driver *dai_drv;
	int num_dais;
<<<<<<< HEAD

	/* The I2S controller's core clock */
	struct clk *clk;

	/* Clock for generating I2S signals */
	struct clk *op_clk;

	/* Rate of RCLK source clock */
	unsigned long rclk_srcrate;

	/* Cache of selected I2S registers for system suspend */
	u32 suspend_i2smod;
	u32 suspend_i2scon;
	u32 suspend_i2spsr;

	const struct samsung_i2s_variant_regs *variant_regs;
	u32 quirks;

=======

	/* The I2S controller's core clock */
	struct clk *clk;

	/* Clock for generating I2S signals */
	struct clk *op_clk;

	/* Rate of RCLK source clock */
	unsigned long rclk_srcrate;

	/* Cache of selected I2S registers for system suspend */
	u32 suspend_i2smod;
	u32 suspend_i2scon;
	u32 suspend_i2spsr;

	const struct samsung_i2s_variant_regs *variant_regs;
	u32 quirks;

>>>>>>> 0ecfebd2
	/* The clock provider's data */
	struct clk *clk_table[3];
	struct clk_onecell_data clk_data;

<<<<<<< HEAD
/* Returns true if this is the 'overlay' stereo DAI */
static inline bool is_secondary(struct i2s_dai *i2s)
{
	return i2s->drv->id == SAMSUNG_I2S_ID_SECONDARY;
}
=======
	/* Spinlock protecting member fields below */
	spinlock_t lock;

	/* Memory mapped SFR region */
	void __iomem *addr;

	/* A flag indicating the I2S slave mode operation */
	bool slave_mode;
};
>>>>>>> 0ecfebd2

/* Returns true if this is the 'overlay' stereo DAI */
static inline bool is_secondary(struct i2s_dai *i2s)
{
<<<<<<< HEAD
	struct samsung_i2s_priv *priv = i2s->priv;

	u32 mod = readl(priv->addr + I2SMOD);
	return (mod & (1 << priv->variant_regs->mss_off)) ? true : false;
=======
	return i2s->drv->id == SAMSUNG_I2S_ID_SECONDARY;
>>>>>>> 0ecfebd2
}

/* If this interface of the controller is transmitting data */
static inline bool tx_active(struct i2s_dai *i2s)
{
	u32 active;

	if (!i2s)
		return false;

	active = readl(i2s->priv->addr + I2SCON);

	if (is_secondary(i2s))
		active &= CON_TXSDMA_ACTIVE;
	else
		active &= CON_TXDMA_ACTIVE;

	return active ? true : false;
}

/* Return pointer to the other DAI */
static inline struct i2s_dai *get_other_dai(struct i2s_dai *i2s)
{
	return i2s->pri_dai ? : i2s->sec_dai;
}

/* If the other interface of the controller is transmitting data */
static inline bool other_tx_active(struct i2s_dai *i2s)
{
	struct i2s_dai *other = get_other_dai(i2s);

	return tx_active(other);
}

/* If any interface of the controller is transmitting data */
static inline bool any_tx_active(struct i2s_dai *i2s)
{
	return tx_active(i2s) || other_tx_active(i2s);
}

/* If this interface of the controller is receiving data */
static inline bool rx_active(struct i2s_dai *i2s)
{
	u32 active;

	if (!i2s)
		return false;

	active = readl(i2s->priv->addr + I2SCON) & CON_RXDMA_ACTIVE;

	return active ? true : false;
}

/* If the other interface of the controller is receiving data */
static inline bool other_rx_active(struct i2s_dai *i2s)
{
	struct i2s_dai *other = get_other_dai(i2s);

	return rx_active(other);
}

/* If any interface of the controller is receiving data */
static inline bool any_rx_active(struct i2s_dai *i2s)
{
	return rx_active(i2s) || other_rx_active(i2s);
}

/* If the other DAI is transmitting or receiving data */
static inline bool other_active(struct i2s_dai *i2s)
{
	return other_rx_active(i2s) || other_tx_active(i2s);
}

/* If this DAI is transmitting or receiving data */
static inline bool this_active(struct i2s_dai *i2s)
{
	return tx_active(i2s) || rx_active(i2s);
}

/* If the controller is active anyway */
static inline bool any_active(struct i2s_dai *i2s)
{
	return this_active(i2s) || other_active(i2s);
}

static inline struct i2s_dai *to_info(struct snd_soc_dai *dai)
{
	struct samsung_i2s_priv *priv = snd_soc_dai_get_drvdata(dai);

	return &priv->dai[dai->id - 1];
}

static inline bool is_opened(struct i2s_dai *i2s)
{
	if (i2s && (i2s->mode & DAI_OPENED))
		return true;
	else
		return false;
}

static inline bool is_manager(struct i2s_dai *i2s)
{
	if (is_opened(i2s) && (i2s->mode & DAI_MANAGER))
		return true;
	else
		return false;
}

/* Read RCLK of I2S (in multiples of LRCLK) */
static inline unsigned get_rfs(struct i2s_dai *i2s)
{
	struct samsung_i2s_priv *priv = i2s->priv;
	u32 rfs;

	rfs = readl(priv->addr + I2SMOD) >> priv->variant_regs->rfs_off;
	rfs &= priv->variant_regs->rfs_mask;

	switch (rfs) {
	case 7: return 192;
	case 6: return 96;
	case 5: return 128;
	case 4: return 64;
	case 3:	return 768;
	case 2: return 384;
	case 1:	return 512;
	default: return 256;
	}
}

/* Write RCLK of I2S (in multiples of LRCLK) */
static inline void set_rfs(struct i2s_dai *i2s, unsigned rfs)
{
	struct samsung_i2s_priv *priv = i2s->priv;
	u32 mod = readl(priv->addr + I2SMOD);
	int rfs_shift = priv->variant_regs->rfs_off;

	mod &= ~(priv->variant_regs->rfs_mask << rfs_shift);

	switch (rfs) {
	case 192:
		mod |= (EXYNOS7_MOD_RCLK_192FS << rfs_shift);
		break;
	case 96:
		mod |= (EXYNOS7_MOD_RCLK_96FS << rfs_shift);
		break;
	case 128:
		mod |= (EXYNOS7_MOD_RCLK_128FS << rfs_shift);
		break;
	case 64:
		mod |= (EXYNOS7_MOD_RCLK_64FS << rfs_shift);
		break;
	case 768:
		mod |= (MOD_RCLK_768FS << rfs_shift);
		break;
	case 512:
		mod |= (MOD_RCLK_512FS << rfs_shift);
		break;
	case 384:
		mod |= (MOD_RCLK_384FS << rfs_shift);
		break;
	default:
		mod |= (MOD_RCLK_256FS << rfs_shift);
		break;
	}

	writel(mod, priv->addr + I2SMOD);
}

/* Read bit-clock of I2S (in multiples of LRCLK) */
static inline unsigned get_bfs(struct i2s_dai *i2s)
{
	struct samsung_i2s_priv *priv = i2s->priv;
	u32 bfs;

	bfs = readl(priv->addr + I2SMOD) >> priv->variant_regs->bfs_off;
	bfs &= priv->variant_regs->bfs_mask;

	switch (bfs) {
	case 8: return 256;
	case 7: return 192;
	case 6: return 128;
	case 5: return 96;
	case 4: return 64;
	case 3: return 24;
	case 2: return 16;
	case 1:	return 48;
	default: return 32;
	}
}

/* Write bit-clock of I2S (in multiples of LRCLK) */
static inline void set_bfs(struct i2s_dai *i2s, unsigned bfs)
{
	struct samsung_i2s_priv *priv = i2s->priv;
	u32 mod = readl(priv->addr + I2SMOD);
	int tdm = priv->quirks & QUIRK_SUPPORTS_TDM;
	int bfs_shift = priv->variant_regs->bfs_off;

	/* Non-TDM I2S controllers do not support BCLK > 48 * FS */
	if (!tdm && bfs > 48) {
		dev_err(&i2s->pdev->dev, "Unsupported BCLK divider\n");
		return;
	}

	mod &= ~(priv->variant_regs->bfs_mask << bfs_shift);

	switch (bfs) {
	case 48:
		mod |= (MOD_BCLK_48FS << bfs_shift);
		break;
	case 32:
		mod |= (MOD_BCLK_32FS << bfs_shift);
		break;
	case 24:
		mod |= (MOD_BCLK_24FS << bfs_shift);
		break;
	case 16:
		mod |= (MOD_BCLK_16FS << bfs_shift);
		break;
	case 64:
		mod |= (EXYNOS5420_MOD_BCLK_64FS << bfs_shift);
		break;
	case 96:
		mod |= (EXYNOS5420_MOD_BCLK_96FS << bfs_shift);
		break;
	case 128:
		mod |= (EXYNOS5420_MOD_BCLK_128FS << bfs_shift);
		break;
	case 192:
		mod |= (EXYNOS5420_MOD_BCLK_192FS << bfs_shift);
		break;
	case 256:
		mod |= (EXYNOS5420_MOD_BCLK_256FS << bfs_shift);
		break;
	default:
		dev_err(&i2s->pdev->dev, "Wrong BCLK Divider!\n");
		return;
	}

	writel(mod, priv->addr + I2SMOD);
}

/* Sample size */
static inline int get_blc(struct i2s_dai *i2s)
{
	int blc = readl(i2s->priv->addr + I2SMOD);

	blc = (blc >> 13) & 0x3;

	switch (blc) {
	case 2: return 24;
	case 1:	return 8;
	default: return 16;
	}
}

/* TX channel control */
static void i2s_txctrl(struct i2s_dai *i2s, int on)
{
	struct samsung_i2s_priv *priv = i2s->priv;
	void __iomem *addr = priv->addr;
	int txr_off = priv->variant_regs->txr_off;
	u32 con = readl(addr + I2SCON);
	u32 mod = readl(addr + I2SMOD) & ~(3 << txr_off);

	if (on) {
		con |= CON_ACTIVE;
		con &= ~CON_TXCH_PAUSE;

		if (is_secondary(i2s)) {
			con |= CON_TXSDMA_ACTIVE;
			con &= ~CON_TXSDMA_PAUSE;
		} else {
			con |= CON_TXDMA_ACTIVE;
			con &= ~CON_TXDMA_PAUSE;
		}

		if (any_rx_active(i2s))
			mod |= 2 << txr_off;
		else
			mod |= 0 << txr_off;
	} else {
		if (is_secondary(i2s)) {
			con |=  CON_TXSDMA_PAUSE;
			con &= ~CON_TXSDMA_ACTIVE;
		} else {
			con |=  CON_TXDMA_PAUSE;
			con &= ~CON_TXDMA_ACTIVE;
		}

		if (other_tx_active(i2s)) {
			writel(con, addr + I2SCON);
			return;
		}

		con |=  CON_TXCH_PAUSE;

		if (any_rx_active(i2s))
			mod |= 1 << txr_off;
		else
			con &= ~CON_ACTIVE;
	}

	writel(mod, addr + I2SMOD);
	writel(con, addr + I2SCON);
}

/* RX Channel Control */
static void i2s_rxctrl(struct i2s_dai *i2s, int on)
{
	struct samsung_i2s_priv *priv = i2s->priv;
	void __iomem *addr = priv->addr;
	int txr_off = priv->variant_regs->txr_off;
	u32 con = readl(addr + I2SCON);
	u32 mod = readl(addr + I2SMOD) & ~(3 << txr_off);

	if (on) {
		con |= CON_RXDMA_ACTIVE | CON_ACTIVE;
		con &= ~(CON_RXDMA_PAUSE | CON_RXCH_PAUSE);

		if (any_tx_active(i2s))
			mod |= 2 << txr_off;
		else
			mod |= 1 << txr_off;
	} else {
		con |=  CON_RXDMA_PAUSE | CON_RXCH_PAUSE;
		con &= ~CON_RXDMA_ACTIVE;

		if (any_tx_active(i2s))
			mod |= 0 << txr_off;
		else
			con &= ~CON_ACTIVE;
	}

	writel(mod, addr + I2SMOD);
	writel(con, addr + I2SCON);
}

/* Flush FIFO of an interface */
static inline void i2s_fifo(struct i2s_dai *i2s, u32 flush)
{
	void __iomem *fic;
	u32 val;

	if (!i2s)
		return;

	if (is_secondary(i2s))
		fic = i2s->priv->addr + I2SFICS;
	else
		fic = i2s->priv->addr + I2SFIC;

	/* Flush the FIFO */
	writel(readl(fic) | flush, fic);

	/* Be patient */
	val = msecs_to_loops(1) / 1000; /* 1 usec */
	while (--val)
		cpu_relax();

	writel(readl(fic) & ~flush, fic);
}

static int i2s_set_sysclk(struct snd_soc_dai *dai, int clk_id, unsigned int rfs,
			  int dir)
{
	struct samsung_i2s_priv *priv = snd_soc_dai_get_drvdata(dai);
	struct i2s_dai *i2s = to_info(dai);
	struct i2s_dai *other = get_other_dai(i2s);
	const struct samsung_i2s_variant_regs *i2s_regs = priv->variant_regs;
	unsigned int cdcon_mask = 1 << i2s_regs->cdclkcon_off;
	unsigned int rsrc_mask = 1 << i2s_regs->rclksrc_off;
	u32 mod, mask, val = 0;
	unsigned long flags;
	int ret = 0;

	pm_runtime_get_sync(dai->dev);

	spin_lock_irqsave(&priv->lock, flags);
	mod = readl(priv->addr + I2SMOD);
	spin_unlock_irqrestore(&priv->lock, flags);

	switch (clk_id) {
	case SAMSUNG_I2S_OPCLK:
		mask = MOD_OPCLK_MASK;
		val = (dir << MOD_OPCLK_SHIFT) & MOD_OPCLK_MASK;
		break;
	case SAMSUNG_I2S_CDCLK:
		mask = 1 << i2s_regs->cdclkcon_off;
		/* Shouldn't matter in GATING(CLOCK_IN) mode */
		if (dir == SND_SOC_CLOCK_IN)
			rfs = 0;

		if ((rfs && other && other->rfs && (other->rfs != rfs)) ||
				(any_active(i2s) &&
				(((dir == SND_SOC_CLOCK_IN)
					&& !(mod & cdcon_mask)) ||
				((dir == SND_SOC_CLOCK_OUT)
					&& (mod & cdcon_mask))))) {
			dev_err(&i2s->pdev->dev,
				"%s:%d Other DAI busy\n", __func__, __LINE__);
			ret = -EAGAIN;
			goto err;
		}

		if (dir == SND_SOC_CLOCK_IN)
			val = 1 << i2s_regs->cdclkcon_off;

		i2s->rfs = rfs;
		break;

	case SAMSUNG_I2S_RCLKSRC_0: /* clock corrsponding to IISMOD[10] := 0 */
	case SAMSUNG_I2S_RCLKSRC_1: /* clock corrsponding to IISMOD[10] := 1 */
		mask = 1 << i2s_regs->rclksrc_off;

		if ((priv->quirks & QUIRK_NO_MUXPSR)
				|| (clk_id == SAMSUNG_I2S_RCLKSRC_0))
			clk_id = 0;
		else
			clk_id = 1;

		if (!any_active(i2s)) {
			if (priv->op_clk && !IS_ERR(priv->op_clk)) {
				if ((clk_id && !(mod & rsrc_mask)) ||
					(!clk_id && (mod & rsrc_mask))) {
					clk_disable_unprepare(priv->op_clk);
					clk_put(priv->op_clk);
				} else {
					priv->rclk_srcrate =
						clk_get_rate(priv->op_clk);
					goto done;
				}
			}

			if (clk_id)
				priv->op_clk = clk_get(&i2s->pdev->dev,
						"i2s_opclk1");
			else
				priv->op_clk = clk_get(&i2s->pdev->dev,
						"i2s_opclk0");

			if (WARN_ON(IS_ERR(priv->op_clk))) {
				ret = PTR_ERR(priv->op_clk);
				priv->op_clk = NULL;
				goto err;
			}

			ret = clk_prepare_enable(priv->op_clk);
			if (ret) {
				clk_put(priv->op_clk);
				priv->op_clk = NULL;
				goto err;
			}
			priv->rclk_srcrate = clk_get_rate(priv->op_clk);

		} else if ((!clk_id && (mod & rsrc_mask))
				|| (clk_id && !(mod & rsrc_mask))) {
			dev_err(&i2s->pdev->dev,
				"%s:%d Other DAI busy\n", __func__, __LINE__);
			ret = -EAGAIN;
			goto err;
		} else {
			/* Call can't be on the active DAI */
			goto done;
		}

		if (clk_id == 1)
			val = 1 << i2s_regs->rclksrc_off;
		break;
	default:
		dev_err(&i2s->pdev->dev, "We don't serve that!\n");
		ret = -EINVAL;
		goto err;
	}

	spin_lock_irqsave(&priv->lock, flags);
	mod = readl(priv->addr + I2SMOD);
	mod = (mod & ~mask) | val;
	writel(mod, priv->addr + I2SMOD);
	spin_unlock_irqrestore(&priv->lock, flags);
done:
	pm_runtime_put(dai->dev);

	return 0;
err:
	pm_runtime_put(dai->dev);
	return ret;
}

static int i2s_set_fmt(struct snd_soc_dai *dai, unsigned int fmt)
{
	struct samsung_i2s_priv *priv = snd_soc_dai_get_drvdata(dai);
	struct i2s_dai *i2s = to_info(dai);
	int lrp_shift, sdf_shift, sdf_mask, lrp_rlow, mod_slave;
	u32 mod, tmp = 0;
	unsigned long flags;

	lrp_shift = priv->variant_regs->lrp_off;
	sdf_shift = priv->variant_regs->sdf_off;
	mod_slave = 1 << priv->variant_regs->mss_off;

	sdf_mask = MOD_SDF_MASK << sdf_shift;
	lrp_rlow = MOD_LR_RLOW << lrp_shift;

	/* Format is priority */
	switch (fmt & SND_SOC_DAIFMT_FORMAT_MASK) {
	case SND_SOC_DAIFMT_RIGHT_J:
		tmp |= lrp_rlow;
		tmp |= (MOD_SDF_MSB << sdf_shift);
		break;
	case SND_SOC_DAIFMT_LEFT_J:
		tmp |= lrp_rlow;
		tmp |= (MOD_SDF_LSB << sdf_shift);
		break;
	case SND_SOC_DAIFMT_I2S:
		tmp |= (MOD_SDF_IIS << sdf_shift);
		break;
	default:
		dev_err(&i2s->pdev->dev, "Format not supported\n");
		return -EINVAL;
	}

	/*
	 * INV flag is relative to the FORMAT flag - if set it simply
	 * flips the polarity specified by the Standard
	 */
	switch (fmt & SND_SOC_DAIFMT_INV_MASK) {
	case SND_SOC_DAIFMT_NB_NF:
		break;
	case SND_SOC_DAIFMT_NB_IF:
		if (tmp & lrp_rlow)
			tmp &= ~lrp_rlow;
		else
			tmp |= lrp_rlow;
		break;
	default:
		dev_err(&i2s->pdev->dev, "Polarity not supported\n");
		return -EINVAL;
	}

	switch (fmt & SND_SOC_DAIFMT_MASTER_MASK) {
	case SND_SOC_DAIFMT_CBM_CFM:
		tmp |= mod_slave;
		break;
	case SND_SOC_DAIFMT_CBS_CFS:
		/*
		 * Set default source clock in Master mode, only when the
		 * CLK_I2S_RCLK_SRC clock is not exposed so we ensure any
		 * clock configuration assigned in DT is not overwritten.
		 */
		if (priv->rclk_srcrate == 0 && priv->clk_data.clks == NULL)
			i2s_set_sysclk(dai, SAMSUNG_I2S_RCLKSRC_0,
							0, SND_SOC_CLOCK_IN);
		break;
	default:
		dev_err(&i2s->pdev->dev, "master/slave format not supported\n");
		return -EINVAL;
	}

	pm_runtime_get_sync(dai->dev);
	spin_lock_irqsave(&priv->lock, flags);
	mod = readl(priv->addr + I2SMOD);
	/*
	 * Don't change the I2S mode if any controller is active on this
	 * channel.
	 */
	if (any_active(i2s) &&
		((mod & (sdf_mask | lrp_rlow | mod_slave)) != tmp)) {
		spin_unlock_irqrestore(&priv->lock, flags);
		pm_runtime_put(dai->dev);
		dev_err(&i2s->pdev->dev,
				"%s:%d Other DAI busy\n", __func__, __LINE__);
		return -EAGAIN;
	}

	mod &= ~(sdf_mask | lrp_rlow | mod_slave);
	mod |= tmp;
	writel(mod, priv->addr + I2SMOD);
<<<<<<< HEAD
=======
	priv->slave_mode = (mod & mod_slave);
>>>>>>> 0ecfebd2
	spin_unlock_irqrestore(&priv->lock, flags);
	pm_runtime_put(dai->dev);

	return 0;
}

static int i2s_hw_params(struct snd_pcm_substream *substream,
	struct snd_pcm_hw_params *params, struct snd_soc_dai *dai)
{
	struct samsung_i2s_priv *priv = snd_soc_dai_get_drvdata(dai);
	struct i2s_dai *i2s = to_info(dai);
	u32 mod, mask = 0, val = 0;
	struct clk *rclksrc;
	unsigned long flags;

	WARN_ON(!pm_runtime_active(dai->dev));

	if (!is_secondary(i2s))
		mask |= (MOD_DC2_EN | MOD_DC1_EN);

	switch (params_channels(params)) {
	case 6:
		val |= MOD_DC2_EN;
		/* Fall through */
	case 4:
		val |= MOD_DC1_EN;
		break;
	case 2:
		if (substream->stream == SNDRV_PCM_STREAM_PLAYBACK)
			i2s->dma_playback.addr_width = 4;
		else
			i2s->dma_capture.addr_width = 4;
		break;
	case 1:
		if (substream->stream == SNDRV_PCM_STREAM_PLAYBACK)
			i2s->dma_playback.addr_width = 2;
		else
			i2s->dma_capture.addr_width = 2;

		break;
	default:
		dev_err(&i2s->pdev->dev, "%d channels not supported\n",
				params_channels(params));
		return -EINVAL;
	}

	if (is_secondary(i2s))
		mask |= MOD_BLCS_MASK;
	else
		mask |= MOD_BLCP_MASK;

	if (is_manager(i2s))
		mask |= MOD_BLC_MASK;

	switch (params_width(params)) {
	case 8:
		if (is_secondary(i2s))
			val |= MOD_BLCS_8BIT;
		else
			val |= MOD_BLCP_8BIT;
		if (is_manager(i2s))
			val |= MOD_BLC_8BIT;
		break;
	case 16:
		if (is_secondary(i2s))
			val |= MOD_BLCS_16BIT;
		else
			val |= MOD_BLCP_16BIT;
		if (is_manager(i2s))
			val |= MOD_BLC_16BIT;
		break;
	case 24:
		if (is_secondary(i2s))
			val |= MOD_BLCS_24BIT;
		else
			val |= MOD_BLCP_24BIT;
		if (is_manager(i2s))
			val |= MOD_BLC_24BIT;
		break;
	default:
		dev_err(&i2s->pdev->dev, "Format(%d) not supported\n",
				params_format(params));
		return -EINVAL;
	}

	spin_lock_irqsave(&priv->lock, flags);
	mod = readl(priv->addr + I2SMOD);
	mod = (mod & ~mask) | val;
	writel(mod, priv->addr + I2SMOD);
	spin_unlock_irqrestore(&priv->lock, flags);

	snd_soc_dai_init_dma_data(dai, &i2s->dma_playback, &i2s->dma_capture);

	i2s->frmclk = params_rate(params);

	rclksrc = priv->clk_table[CLK_I2S_RCLK_SRC];
	if (rclksrc && !IS_ERR(rclksrc))
		priv->rclk_srcrate = clk_get_rate(rclksrc);

	return 0;
}

/* We set constraints on the substream according to the version of I2S */
static int i2s_startup(struct snd_pcm_substream *substream,
	  struct snd_soc_dai *dai)
{
	struct samsung_i2s_priv *priv = snd_soc_dai_get_drvdata(dai);
	struct i2s_dai *i2s = to_info(dai);
	struct i2s_dai *other = get_other_dai(i2s);
	unsigned long flags;

	pm_runtime_get_sync(dai->dev);

	spin_lock_irqsave(&priv->pcm_lock, flags);

	i2s->mode |= DAI_OPENED;

	if (is_manager(other))
		i2s->mode &= ~DAI_MANAGER;
	else
		i2s->mode |= DAI_MANAGER;

	if (!any_active(i2s) && (priv->quirks & QUIRK_NEED_RSTCLR))
		writel(CON_RSTCLR, i2s->priv->addr + I2SCON);

	spin_unlock_irqrestore(&priv->pcm_lock, flags);

	return 0;
}

static void i2s_shutdown(struct snd_pcm_substream *substream,
	struct snd_soc_dai *dai)
{
	struct samsung_i2s_priv *priv = snd_soc_dai_get_drvdata(dai);
	struct i2s_dai *i2s = to_info(dai);
	struct i2s_dai *other = get_other_dai(i2s);
	unsigned long flags;

	spin_lock_irqsave(&priv->pcm_lock, flags);

	i2s->mode &= ~DAI_OPENED;
	i2s->mode &= ~DAI_MANAGER;

	if (is_opened(other))
		other->mode |= DAI_MANAGER;

	/* Reset any constraint on RFS and BFS */
	i2s->rfs = 0;
	i2s->bfs = 0;

	spin_unlock_irqrestore(&priv->pcm_lock, flags);

	pm_runtime_put(dai->dev);
}

static int config_setup(struct i2s_dai *i2s)
{
	struct samsung_i2s_priv *priv = i2s->priv;
	struct i2s_dai *other = get_other_dai(i2s);
	unsigned rfs, bfs, blc;
	u32 psr;

	blc = get_blc(i2s);

	bfs = i2s->bfs;

	if (!bfs && other)
		bfs = other->bfs;

	/* Select least possible multiple(2) if no constraint set */
	if (!bfs)
		bfs = blc * 2;

	rfs = i2s->rfs;

	if (!rfs && other)
		rfs = other->rfs;

	if ((rfs == 256 || rfs == 512) && (blc == 24)) {
		dev_err(&i2s->pdev->dev,
			"%d-RFS not supported for 24-blc\n", rfs);
		return -EINVAL;
	}

	if (!rfs) {
		if (bfs == 16 || bfs == 32)
			rfs = 256;
		else
			rfs = 384;
	}

	/* If already setup and running */
	if (any_active(i2s) && (get_rfs(i2s) != rfs || get_bfs(i2s) != bfs)) {
		dev_err(&i2s->pdev->dev,
				"%s:%d Other DAI busy\n", __func__, __LINE__);
		return -EAGAIN;
	}

	set_bfs(i2s, bfs);
	set_rfs(i2s, rfs);

	/* Don't bother with PSR in Slave mode */
	if (priv->slave_mode)
		return 0;

	if (!(priv->quirks & QUIRK_NO_MUXPSR)) {
		psr = priv->rclk_srcrate / i2s->frmclk / rfs;
		writel(((psr - 1) << 8) | PSR_PSREN, priv->addr + I2SPSR);
		dev_dbg(&i2s->pdev->dev,
			"RCLK_SRC=%luHz PSR=%u, RCLK=%dfs, BCLK=%dfs\n",
				priv->rclk_srcrate, psr, rfs, bfs);
	}

	return 0;
}

static int i2s_trigger(struct snd_pcm_substream *substream,
	int cmd, struct snd_soc_dai *dai)
{
	struct samsung_i2s_priv *priv = snd_soc_dai_get_drvdata(dai);
	int capture = (substream->stream == SNDRV_PCM_STREAM_CAPTURE);
	struct snd_soc_pcm_runtime *rtd = substream->private_data;
	struct i2s_dai *i2s = to_info(rtd->cpu_dai);
	unsigned long flags;

	switch (cmd) {
	case SNDRV_PCM_TRIGGER_START:
	case SNDRV_PCM_TRIGGER_RESUME:
	case SNDRV_PCM_TRIGGER_PAUSE_RELEASE:
		pm_runtime_get_sync(dai->dev);
		spin_lock_irqsave(&priv->lock, flags);

		if (config_setup(i2s)) {
			spin_unlock_irqrestore(&priv->lock, flags);
			return -EINVAL;
		}

		if (capture)
			i2s_rxctrl(i2s, 1);
		else
			i2s_txctrl(i2s, 1);

		spin_unlock_irqrestore(&priv->lock, flags);
		break;
	case SNDRV_PCM_TRIGGER_STOP:
	case SNDRV_PCM_TRIGGER_SUSPEND:
	case SNDRV_PCM_TRIGGER_PAUSE_PUSH:
		spin_lock_irqsave(&priv->lock, flags);

		if (capture) {
			i2s_rxctrl(i2s, 0);
			i2s_fifo(i2s, FIC_RXFLUSH);
		} else {
			i2s_txctrl(i2s, 0);
			i2s_fifo(i2s, FIC_TXFLUSH);
		}

		spin_unlock_irqrestore(&priv->lock, flags);
		pm_runtime_put(dai->dev);
		break;
	}

	return 0;
}

static int i2s_set_clkdiv(struct snd_soc_dai *dai,
	int div_id, int div)
{
	struct i2s_dai *i2s = to_info(dai);
	struct i2s_dai *other = get_other_dai(i2s);

	switch (div_id) {
	case SAMSUNG_I2S_DIV_BCLK:
		pm_runtime_get_sync(dai->dev);
		if ((any_active(i2s) && div && (get_bfs(i2s) != div))
			|| (other && other->bfs && (other->bfs != div))) {
			pm_runtime_put(dai->dev);
			dev_err(&i2s->pdev->dev,
				"%s:%d Other DAI busy\n", __func__, __LINE__);
			return -EAGAIN;
		}
		i2s->bfs = div;
		pm_runtime_put(dai->dev);
		break;
	default:
		dev_err(&i2s->pdev->dev,
			"Invalid clock divider(%d)\n", div_id);
		return -EINVAL;
	}

	return 0;
}

static snd_pcm_sframes_t
i2s_delay(struct snd_pcm_substream *substream, struct snd_soc_dai *dai)
{
	struct samsung_i2s_priv *priv = snd_soc_dai_get_drvdata(dai);
	struct i2s_dai *i2s = to_info(dai);
	u32 reg = readl(priv->addr + I2SFIC);
	snd_pcm_sframes_t delay;

	WARN_ON(!pm_runtime_active(dai->dev));

	if (substream->stream == SNDRV_PCM_STREAM_CAPTURE)
		delay = FIC_RXCOUNT(reg);
	else if (is_secondary(i2s))
		delay = FICS_TXCOUNT(readl(priv->addr + I2SFICS));
	else
		delay = (reg >> priv->variant_regs->ftx0cnt_off) & 0x7f;

	return delay;
}

#ifdef CONFIG_PM
static int i2s_suspend(struct snd_soc_dai *dai)
{
	return pm_runtime_force_suspend(dai->dev);
}

static int i2s_resume(struct snd_soc_dai *dai)
{
	return pm_runtime_force_resume(dai->dev);
}
#else
#define i2s_suspend NULL
#define i2s_resume  NULL
#endif

static int samsung_i2s_dai_probe(struct snd_soc_dai *dai)
{
	struct samsung_i2s_priv *priv = snd_soc_dai_get_drvdata(dai);
	struct i2s_dai *i2s = to_info(dai);
	struct i2s_dai *other = get_other_dai(i2s);
	unsigned long flags;

	pm_runtime_get_sync(dai->dev);

	if (is_secondary(i2s)) {
		/* If this is probe on the secondary DAI */
		snd_soc_dai_init_dma_data(dai, &i2s->dma_playback, NULL);
	} else {
		snd_soc_dai_init_dma_data(dai, &i2s->dma_playback,
					  &i2s->dma_capture);

		if (priv->quirks & QUIRK_NEED_RSTCLR)
			writel(CON_RSTCLR, priv->addr + I2SCON);

		if (priv->quirks & QUIRK_SUPPORTS_IDMA)
			idma_reg_addr_init(priv->addr,
					   other->idma_playback.addr);
	}

	/* Reset any constraint on RFS and BFS */
	i2s->rfs = 0;
	i2s->bfs = 0;

	spin_lock_irqsave(&priv->lock, flags);
	i2s_txctrl(i2s, 0);
	i2s_rxctrl(i2s, 0);
	i2s_fifo(i2s, FIC_TXFLUSH);
	i2s_fifo(other, FIC_TXFLUSH);
	i2s_fifo(i2s, FIC_RXFLUSH);
	spin_unlock_irqrestore(&priv->lock, flags);

	/* Gate CDCLK by default */
	if (!is_opened(other))
		i2s_set_sysclk(dai, SAMSUNG_I2S_CDCLK,
				0, SND_SOC_CLOCK_IN);
	pm_runtime_put(dai->dev);

	return 0;
}

static int samsung_i2s_dai_remove(struct snd_soc_dai *dai)
{
	struct samsung_i2s_priv *priv = snd_soc_dai_get_drvdata(dai);
	struct i2s_dai *i2s = to_info(dai);
	unsigned long flags;

	pm_runtime_get_sync(dai->dev);

	if (!is_secondary(i2s)) {
		if (priv->quirks & QUIRK_NEED_RSTCLR) {
			spin_lock_irqsave(&priv->lock, flags);
			writel(0, priv->addr + I2SCON);
			spin_unlock_irqrestore(&priv->lock, flags);
		}
	}

	pm_runtime_put(dai->dev);

	return 0;
}

static const struct snd_soc_dai_ops samsung_i2s_dai_ops = {
	.trigger = i2s_trigger,
	.hw_params = i2s_hw_params,
	.set_fmt = i2s_set_fmt,
	.set_clkdiv = i2s_set_clkdiv,
	.set_sysclk = i2s_set_sysclk,
	.startup = i2s_startup,
	.shutdown = i2s_shutdown,
	.delay = i2s_delay,
};

static const struct snd_soc_dapm_widget samsung_i2s_widgets[] = {
	/* Backend DAI  */
	SND_SOC_DAPM_AIF_OUT("Mixer DAI TX", NULL, 0, SND_SOC_NOPM, 0, 0),
	SND_SOC_DAPM_AIF_IN("Mixer DAI RX", NULL, 0, SND_SOC_NOPM, 0, 0),

	/* Playback Mixer */
	SND_SOC_DAPM_MIXER("Playback Mixer", SND_SOC_NOPM, 0, 0, NULL, 0),
};

static const struct snd_soc_dapm_route samsung_i2s_dapm_routes[] = {
	{ "Playback Mixer", NULL, "Primary Playback" },
	{ "Playback Mixer", NULL, "Secondary Playback" },

	{ "Mixer DAI TX", NULL, "Playback Mixer" },
	{ "Primary Capture", NULL, "Mixer DAI RX" },
};

static const struct snd_soc_component_driver samsung_i2s_component = {
	.name = "samsung-i2s",

	.dapm_widgets = samsung_i2s_widgets,
	.num_dapm_widgets = ARRAY_SIZE(samsung_i2s_widgets),

	.dapm_routes = samsung_i2s_dapm_routes,
	.num_dapm_routes = ARRAY_SIZE(samsung_i2s_dapm_routes),
};

#define SAMSUNG_I2S_FMTS (SNDRV_PCM_FMTBIT_S8 | SNDRV_PCM_FMTBIT_S16_LE | \
			  SNDRV_PCM_FMTBIT_S24_LE)

static int i2s_alloc_dais(struct samsung_i2s_priv *priv,
			  const struct samsung_i2s_dai_data *i2s_dai_data,
			  int num_dais)
{
	static const char *dai_names[] = { "samsung-i2s", "samsung-i2s-sec" };
	static const char *stream_names[] = { "Primary Playback",
					      "Secondary Playback" };
	struct snd_soc_dai_driver *dai_drv;
	struct i2s_dai *dai;
	int i;

	priv->dai = devm_kcalloc(&priv->pdev->dev, num_dais,
				     sizeof(*dai), GFP_KERNEL);
	if (!priv->dai)
		return -ENOMEM;

	priv->dai_drv = devm_kcalloc(&priv->pdev->dev, num_dais,
				     sizeof(*dai_drv), GFP_KERNEL);
	if (!priv->dai_drv)
		return -ENOMEM;

	for (i = 0; i < num_dais; i++) {
		dai_drv = &priv->dai_drv[i];

		dai_drv->probe = samsung_i2s_dai_probe;
		dai_drv->remove = samsung_i2s_dai_remove;
		dai_drv->suspend = i2s_suspend;
		dai_drv->resume = i2s_resume;

		dai_drv->symmetric_rates = 1;
		dai_drv->ops = &samsung_i2s_dai_ops;

		dai_drv->playback.channels_min = 1;
		dai_drv->playback.channels_max = 2;
		dai_drv->playback.rates = i2s_dai_data->pcm_rates;
		dai_drv->playback.formats = SAMSUNG_I2S_FMTS;
		dai_drv->playback.stream_name = stream_names[i];

		dai_drv->id = i + 1;
		dai_drv->name = dai_names[i];

		priv->dai[i].drv = &priv->dai_drv[i];
		priv->dai[i].pdev = priv->pdev;
	}

	/* Initialize capture only for the primary DAI */
	dai_drv = &priv->dai_drv[SAMSUNG_I2S_ID_PRIMARY - 1];

	dai_drv->capture.channels_min = 1;
	dai_drv->capture.channels_max = 2;
	dai_drv->capture.rates = i2s_dai_data->pcm_rates;
	dai_drv->capture.formats = SAMSUNG_I2S_FMTS;
	dai_drv->capture.stream_name = "Primary Capture";

	return 0;
}

#ifdef CONFIG_PM
static int i2s_runtime_suspend(struct device *dev)
{
	struct samsung_i2s_priv *priv = dev_get_drvdata(dev);

	priv->suspend_i2smod = readl(priv->addr + I2SMOD);
	priv->suspend_i2scon = readl(priv->addr + I2SCON);
	priv->suspend_i2spsr = readl(priv->addr + I2SPSR);

	if (priv->op_clk)
		clk_disable_unprepare(priv->op_clk);
	clk_disable_unprepare(priv->clk);

	return 0;
}

static int i2s_runtime_resume(struct device *dev)
{
	struct samsung_i2s_priv *priv = dev_get_drvdata(dev);
	int ret;

	ret = clk_prepare_enable(priv->clk);
	if (ret)
		return ret;

	if (priv->op_clk) {
		ret = clk_prepare_enable(priv->op_clk);
		if (ret) {
			clk_disable_unprepare(priv->clk);
			return ret;
		}
	}

	writel(priv->suspend_i2scon, priv->addr + I2SCON);
	writel(priv->suspend_i2smod, priv->addr + I2SMOD);
	writel(priv->suspend_i2spsr, priv->addr + I2SPSR);

	return 0;
}
#endif /* CONFIG_PM */

static void i2s_unregister_clocks(struct samsung_i2s_priv *priv)
{
	int i;

	for (i = 0; i < priv->clk_data.clk_num; i++) {
		if (!IS_ERR(priv->clk_table[i]))
			clk_unregister(priv->clk_table[i]);
	}
}

static void i2s_unregister_clock_provider(struct samsung_i2s_priv *priv)
{
	of_clk_del_provider(priv->pdev->dev.of_node);
	i2s_unregister_clocks(priv);
}


static int i2s_register_clock_provider(struct samsung_i2s_priv *priv)
{

	const char * const i2s_clk_desc[] = { "cdclk", "rclk_src", "prescaler" };
	const char *clk_name[2] = { "i2s_opclk0", "i2s_opclk1" };
	const char *p_names[2] = { NULL };
	struct device *dev = &priv->pdev->dev;
	const struct samsung_i2s_variant_regs *reg_info = priv->variant_regs;
	const char *i2s_clk_name[ARRAY_SIZE(i2s_clk_desc)];
	struct clk *rclksrc;
	int ret, i;

	/* Register the clock provider only if it's expected in the DTB */
	if (!of_find_property(dev->of_node, "#clock-cells", NULL))
		return 0;

	/* Get the RCLKSRC mux clock parent clock names */
	for (i = 0; i < ARRAY_SIZE(p_names); i++) {
		rclksrc = clk_get(dev, clk_name[i]);
		if (IS_ERR(rclksrc))
			continue;
		p_names[i] = __clk_get_name(rclksrc);
		clk_put(rclksrc);
	}

	for (i = 0; i < ARRAY_SIZE(i2s_clk_desc); i++) {
		i2s_clk_name[i] = devm_kasprintf(dev, GFP_KERNEL, "%s_%s",
						dev_name(dev), i2s_clk_desc[i]);
		if (!i2s_clk_name[i])
			return -ENOMEM;
	}

	if (!(priv->quirks & QUIRK_NO_MUXPSR)) {
		/* Activate the prescaler */
		u32 val = readl(priv->addr + I2SPSR);
		writel(val | PSR_PSREN, priv->addr + I2SPSR);

		priv->clk_table[CLK_I2S_RCLK_SRC] = clk_register_mux(dev,
				i2s_clk_name[CLK_I2S_RCLK_SRC], p_names,
				ARRAY_SIZE(p_names),
				CLK_SET_RATE_NO_REPARENT | CLK_SET_RATE_PARENT,
				priv->addr + I2SMOD, reg_info->rclksrc_off,
				1, 0, &priv->lock);

		priv->clk_table[CLK_I2S_RCLK_PSR] = clk_register_divider(dev,
				i2s_clk_name[CLK_I2S_RCLK_PSR],
				i2s_clk_name[CLK_I2S_RCLK_SRC],
				CLK_SET_RATE_PARENT,
				priv->addr + I2SPSR, 8, 6, 0, &priv->lock);

		p_names[0] = i2s_clk_name[CLK_I2S_RCLK_PSR];
		priv->clk_data.clk_num = 2;
	}

	priv->clk_table[CLK_I2S_CDCLK] = clk_register_gate(dev,
				i2s_clk_name[CLK_I2S_CDCLK], p_names[0],
				CLK_SET_RATE_PARENT,
				priv->addr + I2SMOD, reg_info->cdclkcon_off,
				CLK_GATE_SET_TO_DISABLE, &priv->lock);

	priv->clk_data.clk_num += 1;
	priv->clk_data.clks = priv->clk_table;

	ret = of_clk_add_provider(dev->of_node, of_clk_src_onecell_get,
				  &priv->clk_data);
	if (ret < 0) {
		dev_err(dev, "failed to add clock provider: %d\n", ret);
		i2s_unregister_clocks(priv);
	}

	return ret;
}

/* Create platform device for the secondary PCM */
static int i2s_create_secondary_device(struct samsung_i2s_priv *priv)
{
	struct platform_device *pdev_sec;
	const char *devname;
	int ret;

	devname = devm_kasprintf(&priv->pdev->dev, GFP_KERNEL, "%s-sec",
				 dev_name(&priv->pdev->dev));
	if (!devname)
		return -ENOMEM;

	pdev_sec = platform_device_alloc(devname, -1);
	if (!pdev_sec)
		return -ENOMEM;

	pdev_sec->driver_override = kstrdup("samsung-i2s", GFP_KERNEL);

	ret = platform_device_add(pdev_sec);
	if (ret < 0) {
		platform_device_put(pdev_sec);
		return ret;
	}

	ret = device_attach(&pdev_sec->dev);
	if (ret <= 0) {
		platform_device_unregister(priv->pdev_sec);
		dev_info(&pdev_sec->dev, "device_attach() failed\n");
		return ret;
	}

	priv->pdev_sec = pdev_sec;

	return 0;
}

static void i2s_delete_secondary_device(struct samsung_i2s_priv *priv)
{
	platform_device_unregister(priv->pdev_sec);
	priv->pdev_sec = NULL;
}

static int samsung_i2s_probe(struct platform_device *pdev)
{
	struct i2s_dai *pri_dai, *sec_dai = NULL;
	struct s3c_audio_pdata *i2s_pdata = pdev->dev.platform_data;
	u32 regs_base, idma_addr = 0;
	struct device_node *np = pdev->dev.of_node;
	const struct samsung_i2s_dai_data *i2s_dai_data;
	const struct platform_device_id *id;
	struct samsung_i2s_priv *priv;
	struct resource *res;
	int num_dais, ret;

	if (IS_ENABLED(CONFIG_OF) && pdev->dev.of_node) {
		i2s_dai_data = of_device_get_match_data(&pdev->dev);
	} else {
		id = platform_get_device_id(pdev);

		/* Nothing to do if it is the secondary device probe */
		if (!id)
			return 0;

		i2s_dai_data = (struct samsung_i2s_dai_data *)id->driver_data;
	}

	priv = devm_kzalloc(&pdev->dev, sizeof(*priv), GFP_KERNEL);
	if (!priv)
		return -ENOMEM;

	if (np) {
		priv->quirks = i2s_dai_data->quirks;
	} else {
		if (!i2s_pdata) {
			dev_err(&pdev->dev, "Missing platform data\n");
			return -EINVAL;
		}
		priv->quirks = i2s_pdata->type.quirks;
	}
<<<<<<< HEAD

	num_dais = (priv->quirks & QUIRK_SEC_DAI) ? 2 : 1;
	priv->pdev = pdev;
	priv->variant_regs = i2s_dai_data->i2s_variant_regs;

=======

	num_dais = (priv->quirks & QUIRK_SEC_DAI) ? 2 : 1;
	priv->pdev = pdev;
	priv->variant_regs = i2s_dai_data->i2s_variant_regs;

>>>>>>> 0ecfebd2
	ret = i2s_alloc_dais(priv, i2s_dai_data, num_dais);
	if (ret < 0)
		return ret;

	pri_dai = &priv->dai[SAMSUNG_I2S_ID_PRIMARY - 1];

	spin_lock_init(&priv->lock);
	spin_lock_init(&priv->pcm_lock);

	if (!np) {
		pri_dai->dma_playback.filter_data = i2s_pdata->dma_playback;
		pri_dai->dma_capture.filter_data = i2s_pdata->dma_capture;
		pri_dai->filter = i2s_pdata->dma_filter;

		idma_addr = i2s_pdata->type.idma_addr;
	} else {
		if (of_property_read_u32(np, "samsung,idma-addr",
					 &idma_addr)) {
			if (priv->quirks & QUIRK_SUPPORTS_IDMA) {
				dev_info(&pdev->dev, "idma address is not"\
						"specified");
			}
		}
	}

	res = platform_get_resource(pdev, IORESOURCE_MEM, 0);
	priv->addr = devm_ioremap_resource(&pdev->dev, res);
	if (IS_ERR(priv->addr))
		return PTR_ERR(priv->addr);

	regs_base = res->start;

	priv->clk = devm_clk_get(&pdev->dev, "iis");
	if (IS_ERR(priv->clk)) {
		dev_err(&pdev->dev, "Failed to get iis clock\n");
		return PTR_ERR(priv->clk);
	}

	ret = clk_prepare_enable(priv->clk);
	if (ret != 0) {
		dev_err(&pdev->dev, "failed to enable clock: %d\n", ret);
		return ret;
	}
	pri_dai->dma_playback.addr = regs_base + I2STXD;
	pri_dai->dma_capture.addr = regs_base + I2SRXD;
	pri_dai->dma_playback.chan_name = "tx";
	pri_dai->dma_capture.chan_name = "rx";
	pri_dai->dma_playback.addr_width = 4;
	pri_dai->dma_capture.addr_width = 4;
	pri_dai->priv = priv;

	if (priv->quirks & QUIRK_PRI_6CHAN)
		pri_dai->drv->playback.channels_max = 6;

	ret = samsung_asoc_dma_platform_register(&pdev->dev, pri_dai->filter,
						 "tx", "rx", NULL);
	if (ret < 0)
		goto err_disable_clk;

	if (priv->quirks & QUIRK_SEC_DAI) {
		sec_dai = &priv->dai[SAMSUNG_I2S_ID_SECONDARY - 1];

		sec_dai->dma_playback.addr = regs_base + I2STXDS;
		sec_dai->dma_playback.chan_name = "tx-sec";

		if (!np) {
			sec_dai->dma_playback.filter_data = i2s_pdata->dma_play_sec;
			sec_dai->filter = i2s_pdata->dma_filter;
		}

		sec_dai->dma_playback.addr_width = 4;
		sec_dai->idma_playback.addr = idma_addr;
		sec_dai->pri_dai = pri_dai;
		sec_dai->priv = priv;
		pri_dai->sec_dai = sec_dai;

		ret = i2s_create_secondary_device(priv);
		if (ret < 0)
			goto err_disable_clk;

		ret = samsung_asoc_dma_platform_register(&priv->pdev_sec->dev,
						sec_dai->filter, "tx-sec", NULL,
						&pdev->dev);
		if (ret < 0)
			goto err_del_sec;

	}

	if (i2s_pdata && i2s_pdata->cfg_gpio && i2s_pdata->cfg_gpio(pdev)) {
		dev_err(&pdev->dev, "Unable to configure gpio\n");
		ret = -EINVAL;
		goto err_del_sec;
	}

	dev_set_drvdata(&pdev->dev, priv);

	ret = devm_snd_soc_register_component(&pdev->dev,
					&samsung_i2s_component,
					priv->dai_drv, num_dais);
	if (ret < 0)
		goto err_del_sec;

	pm_runtime_set_active(&pdev->dev);
	pm_runtime_enable(&pdev->dev);

	ret = i2s_register_clock_provider(priv);
	if (ret < 0)
		goto err_disable_pm;

	priv->op_clk = clk_get_parent(priv->clk_table[CLK_I2S_RCLK_SRC]);

	return 0;

err_disable_pm:
	pm_runtime_disable(&pdev->dev);
err_del_sec:
	i2s_delete_secondary_device(priv);
err_disable_clk:
	clk_disable_unprepare(priv->clk);
	return ret;
}

static int samsung_i2s_remove(struct platform_device *pdev)
{
	struct samsung_i2s_priv *priv = dev_get_drvdata(&pdev->dev);

	/* The secondary device has no driver data assigned */
	if (!priv)
		return 0;

	pm_runtime_get_sync(&pdev->dev);
	pm_runtime_disable(&pdev->dev);

	i2s_unregister_clock_provider(priv);
	i2s_delete_secondary_device(priv);
	clk_disable_unprepare(priv->clk);

	pm_runtime_put_noidle(&pdev->dev);

	return 0;
}

static const struct samsung_i2s_variant_regs i2sv3_regs = {
	.bfs_off = 1,
	.rfs_off = 3,
	.sdf_off = 5,
	.txr_off = 8,
	.rclksrc_off = 10,
	.mss_off = 11,
	.cdclkcon_off = 12,
	.lrp_off = 7,
	.bfs_mask = 0x3,
	.rfs_mask = 0x3,
	.ftx0cnt_off = 8,
};

static const struct samsung_i2s_variant_regs i2sv6_regs = {
	.bfs_off = 0,
	.rfs_off = 4,
	.sdf_off = 6,
	.txr_off = 8,
	.rclksrc_off = 10,
	.mss_off = 11,
	.cdclkcon_off = 12,
	.lrp_off = 15,
	.bfs_mask = 0xf,
	.rfs_mask = 0x3,
	.ftx0cnt_off = 8,
};

static const struct samsung_i2s_variant_regs i2sv7_regs = {
	.bfs_off = 0,
	.rfs_off = 4,
	.sdf_off = 7,
	.txr_off = 9,
	.rclksrc_off = 11,
	.mss_off = 12,
	.cdclkcon_off = 22,
	.lrp_off = 15,
	.bfs_mask = 0xf,
	.rfs_mask = 0x7,
	.ftx0cnt_off = 0,
};

static const struct samsung_i2s_variant_regs i2sv5_i2s1_regs = {
	.bfs_off = 0,
	.rfs_off = 3,
	.sdf_off = 6,
	.txr_off = 8,
	.rclksrc_off = 10,
	.mss_off = 11,
	.cdclkcon_off = 12,
	.lrp_off = 15,
	.bfs_mask = 0x7,
	.rfs_mask = 0x7,
	.ftx0cnt_off = 8,
};

static const struct samsung_i2s_dai_data i2sv3_dai_type = {
	.quirks = QUIRK_NO_MUXPSR,
	.pcm_rates = SNDRV_PCM_RATE_8000_96000,
	.i2s_variant_regs = &i2sv3_regs,
};

static const struct samsung_i2s_dai_data i2sv5_dai_type = {
	.quirks = QUIRK_PRI_6CHAN | QUIRK_SEC_DAI | QUIRK_NEED_RSTCLR |
			QUIRK_SUPPORTS_IDMA,
	.pcm_rates = SNDRV_PCM_RATE_8000_96000,
	.i2s_variant_regs = &i2sv3_regs,
};

static const struct samsung_i2s_dai_data i2sv6_dai_type = {
	.quirks = QUIRK_PRI_6CHAN | QUIRK_SEC_DAI | QUIRK_NEED_RSTCLR |
			QUIRK_SUPPORTS_TDM | QUIRK_SUPPORTS_IDMA,
	.pcm_rates = SNDRV_PCM_RATE_8000_96000,
	.i2s_variant_regs = &i2sv6_regs,
};

static const struct samsung_i2s_dai_data i2sv7_dai_type = {
	.quirks = QUIRK_PRI_6CHAN | QUIRK_SEC_DAI | QUIRK_NEED_RSTCLR |
			QUIRK_SUPPORTS_TDM,
	.pcm_rates = SNDRV_PCM_RATE_8000_192000,
	.i2s_variant_regs = &i2sv7_regs,
};

static const struct samsung_i2s_dai_data i2sv5_dai_type_i2s1 = {
	.quirks = QUIRK_PRI_6CHAN | QUIRK_NEED_RSTCLR,
	.pcm_rates = SNDRV_PCM_RATE_8000_96000,
	.i2s_variant_regs = &i2sv5_i2s1_regs,
};

static const struct platform_device_id samsung_i2s_driver_ids[] = {
	{
		.name           = "samsung-i2s",
		.driver_data	= (kernel_ulong_t)&i2sv3_dai_type,
	},
	{},
};
MODULE_DEVICE_TABLE(platform, samsung_i2s_driver_ids);

#ifdef CONFIG_OF
static const struct of_device_id exynos_i2s_match[] = {
	{
		.compatible = "samsung,s3c6410-i2s",
		.data = &i2sv3_dai_type,
	}, {
		.compatible = "samsung,s5pv210-i2s",
		.data = &i2sv5_dai_type,
	}, {
		.compatible = "samsung,exynos5420-i2s",
		.data = &i2sv6_dai_type,
	}, {
		.compatible = "samsung,exynos7-i2s",
		.data = &i2sv7_dai_type,
	}, {
		.compatible = "samsung,exynos7-i2s1",
		.data = &i2sv5_dai_type_i2s1,
	},
	{},
};
MODULE_DEVICE_TABLE(of, exynos_i2s_match);
#endif

static const struct dev_pm_ops samsung_i2s_pm = {
	SET_RUNTIME_PM_OPS(i2s_runtime_suspend,
				i2s_runtime_resume, NULL)
	SET_SYSTEM_SLEEP_PM_OPS(pm_runtime_force_suspend,
				     pm_runtime_force_resume)
};

static struct platform_driver samsung_i2s_driver = {
	.probe  = samsung_i2s_probe,
	.remove = samsung_i2s_remove,
	.id_table = samsung_i2s_driver_ids,
	.driver = {
		.name = "samsung-i2s",
		.of_match_table = of_match_ptr(exynos_i2s_match),
		.pm = &samsung_i2s_pm,
	},
};

module_platform_driver(samsung_i2s_driver);

/* Module information */
MODULE_AUTHOR("Jaswinder Singh, <jassisinghbrar@gmail.com>");
MODULE_DESCRIPTION("Samsung I2S Interface");
MODULE_ALIAS("platform:samsung-i2s");
MODULE_LICENSE("GPL");<|MERGE_RESOLUTION|>--- conflicted
+++ resolved
@@ -80,7 +80,6 @@
 	struct snd_dmaengine_dai_dma_data dma_capture;
 	struct snd_dmaengine_dai_dma_data idma_playback;
 	dma_filter_fn filter;
-<<<<<<< HEAD
 
 	struct samsung_i2s_priv *priv;
 };
@@ -88,21 +87,6 @@
 struct samsung_i2s_priv {
 	struct platform_device *pdev;
 	struct platform_device *pdev_sec;
-
-	/* Memory mapped SFR region */
-	void __iomem *addr;
-
-	/* Spinlock protecting access to the device's registers */
-	spinlock_t lock;
-=======
-
-	struct samsung_i2s_priv *priv;
-};
-
-struct samsung_i2s_priv {
-	struct platform_device *pdev;
-	struct platform_device *pdev_sec;
->>>>>>> 0ecfebd2
 
 	/* Lock for cross interface checks */
 	spinlock_t pcm_lock;
@@ -111,7 +95,6 @@
 	struct i2s_dai *dai;
 	struct snd_soc_dai_driver *dai_drv;
 	int num_dais;
-<<<<<<< HEAD
 
 	/* The I2S controller's core clock */
 	struct clk *clk;
@@ -130,59 +113,24 @@
 	const struct samsung_i2s_variant_regs *variant_regs;
 	u32 quirks;
 
-=======
-
-	/* The I2S controller's core clock */
-	struct clk *clk;
-
-	/* Clock for generating I2S signals */
-	struct clk *op_clk;
-
-	/* Rate of RCLK source clock */
-	unsigned long rclk_srcrate;
-
-	/* Cache of selected I2S registers for system suspend */
-	u32 suspend_i2smod;
-	u32 suspend_i2scon;
-	u32 suspend_i2spsr;
-
-	const struct samsung_i2s_variant_regs *variant_regs;
-	u32 quirks;
-
->>>>>>> 0ecfebd2
 	/* The clock provider's data */
 	struct clk *clk_table[3];
 	struct clk_onecell_data clk_data;
 
-<<<<<<< HEAD
+	/* Spinlock protecting member fields below */
+	spinlock_t lock;
+
+	/* Memory mapped SFR region */
+	void __iomem *addr;
+
+	/* A flag indicating the I2S slave mode operation */
+	bool slave_mode;
+};
+
 /* Returns true if this is the 'overlay' stereo DAI */
 static inline bool is_secondary(struct i2s_dai *i2s)
 {
 	return i2s->drv->id == SAMSUNG_I2S_ID_SECONDARY;
-}
-=======
-	/* Spinlock protecting member fields below */
-	spinlock_t lock;
-
-	/* Memory mapped SFR region */
-	void __iomem *addr;
-
-	/* A flag indicating the I2S slave mode operation */
-	bool slave_mode;
-};
->>>>>>> 0ecfebd2
-
-/* Returns true if this is the 'overlay' stereo DAI */
-static inline bool is_secondary(struct i2s_dai *i2s)
-{
-<<<<<<< HEAD
-	struct samsung_i2s_priv *priv = i2s->priv;
-
-	u32 mod = readl(priv->addr + I2SMOD);
-	return (mod & (1 << priv->variant_regs->mss_off)) ? true : false;
-=======
-	return i2s->drv->id == SAMSUNG_I2S_ID_SECONDARY;
->>>>>>> 0ecfebd2
 }
 
 /* If this interface of the controller is transmitting data */
@@ -761,10 +709,7 @@
 	mod &= ~(sdf_mask | lrp_rlow | mod_slave);
 	mod |= tmp;
 	writel(mod, priv->addr + I2SMOD);
-<<<<<<< HEAD
-=======
 	priv->slave_mode = (mod & mod_slave);
->>>>>>> 0ecfebd2
 	spin_unlock_irqrestore(&priv->lock, flags);
 	pm_runtime_put(dai->dev);
 
@@ -1467,19 +1412,11 @@
 		}
 		priv->quirks = i2s_pdata->type.quirks;
 	}
-<<<<<<< HEAD
 
 	num_dais = (priv->quirks & QUIRK_SEC_DAI) ? 2 : 1;
 	priv->pdev = pdev;
 	priv->variant_regs = i2s_dai_data->i2s_variant_regs;
 
-=======
-
-	num_dais = (priv->quirks & QUIRK_SEC_DAI) ? 2 : 1;
-	priv->pdev = pdev;
-	priv->variant_regs = i2s_dai_data->i2s_variant_regs;
-
->>>>>>> 0ecfebd2
 	ret = i2s_alloc_dais(priv, i2s_dai_data, num_dais);
 	if (ret < 0)
 		return ret;
