--- conflicted
+++ resolved
@@ -456,7 +456,6 @@
 					     &priv->fatal_work);
 		}
 		return;
-<<<<<<< HEAD
 	}
 
 	if (priv->cur_beacon_conf.bmiss_cnt) {
@@ -472,23 +471,6 @@
 		spin_unlock_bh(&priv->beacon_lock);
 		return;
 	}
-=======
-	}
-
-	if (priv->cur_beacon_conf.bmiss_cnt) {
-		ath_dbg(common, ATH_DBG_BSTUCK,
-			"Resuming beacon xmit after %u misses\n",
-			priv->cur_beacon_conf.bmiss_cnt);
-		priv->cur_beacon_conf.bmiss_cnt = 0;
-	}
-
-	slot = ath9k_htc_choose_bslot(priv, swba);
-	spin_lock_bh(&priv->beacon_lock);
-	if (priv->cur_beacon_conf.bslot[slot] == NULL) {
-		spin_unlock_bh(&priv->beacon_lock);
-		return;
-	}
->>>>>>> eaef6a93
 	spin_unlock_bh(&priv->beacon_lock);
 
 	ath9k_htc_send_buffered(priv, slot);
