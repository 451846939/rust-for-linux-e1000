--- conflicted
+++ resolved
@@ -1097,10 +1097,7 @@
 	u32 fd_len = dpaa2_fd_get_len(fd);
 	struct dpaa2_sg_entry *sgt;
 	int should_free_skb = 1;
-<<<<<<< HEAD
-=======
 	void *tso_hdr;
->>>>>>> 88084a3d
 	int i;
 
 	fd_addr = dpaa2_fd_get_addr(fd);
@@ -1139,12 +1136,6 @@
 			sgt = (struct dpaa2_sg_entry *)(buffer_start +
 							priv->tx_data_offset);
 
-<<<<<<< HEAD
-			/* Unmap and free the header */
-			dma_unmap_single(dev, dpaa2_sg_get_addr(sgt), TSO_HEADER_SIZE,
-					 DMA_TO_DEVICE);
-			kfree(dpaa2_iova_to_virt(priv->iommu_domain, dpaa2_sg_get_addr(sgt)));
-=======
 			/* Unmap the SGT buffer */
 			dma_unmap_single(dev, fd_addr, swa->tso.sgt_size,
 					 DMA_BIDIRECTIONAL);
@@ -1154,20 +1145,12 @@
 			dma_unmap_single(dev, dpaa2_sg_get_addr(sgt), TSO_HEADER_SIZE,
 					 DMA_TO_DEVICE);
 			kfree(tso_hdr);
->>>>>>> 88084a3d
 
 			/* Unmap the other SG entries for the data */
 			for (i = 1; i < swa->tso.num_sg; i++)
 				dma_unmap_single(dev, dpaa2_sg_get_addr(&sgt[i]),
 						 dpaa2_sg_get_len(&sgt[i]), DMA_TO_DEVICE);
 
-<<<<<<< HEAD
-			/* Unmap the SGT buffer */
-			dma_unmap_single(dev, fd_addr, swa->sg.sgt_size,
-					 DMA_BIDIRECTIONAL);
-
-=======
->>>>>>> 88084a3d
 			if (!swa->tso.is_last_fd)
 				should_free_skb = 0;
 		} else {
@@ -1307,7 +1290,6 @@
 			/* Build the data for the __next__ fragment */
 			data_left -= size;
 			tso_build_data(skb, &tso, size);
-<<<<<<< HEAD
 		}
 
 		/* Store the skb backpointer in the SGT buffer */
@@ -1327,27 +1309,6 @@
 			goto err_map_sgt;
 		}
 
-=======
-		}
-
-		/* Store the skb backpointer in the SGT buffer */
-		sgt_buf_size = priv->tx_data_offset + num_sge * sizeof(struct dpaa2_sg_entry);
-		swa = (struct dpaa2_eth_swa *)sgt_buf;
-		swa->type = DPAA2_ETH_SWA_SW_TSO;
-		swa->tso.skb = skb;
-		swa->tso.num_sg = num_sge;
-		swa->tso.sgt_size = sgt_buf_size;
-		swa->tso.is_last_fd = total_len == 0 ? 1 : 0;
-
-		/* Separately map the SGT buffer */
-		sgt_addr = dma_map_single(dev, sgt_buf, sgt_buf_size, DMA_BIDIRECTIONAL);
-		if (unlikely(dma_mapping_error(dev, sgt_addr))) {
-			netdev_err(priv->net_dev, "dma_map_single(sgt_buf) failed\n");
-			err = -ENOMEM;
-			goto err_map_sgt;
-		}
-
->>>>>>> 88084a3d
 		/* Setup the frame descriptor */
 		memset(fd, 0, sizeof(struct dpaa2_fd));
 		dpaa2_fd_set_offset(fd, priv->tx_data_offset);
