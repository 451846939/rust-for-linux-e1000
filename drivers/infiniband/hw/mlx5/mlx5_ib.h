--- conflicted
+++ resolved
@@ -408,11 +408,8 @@
 	u32			rate_limit;
 	u32                     underlay_qpn;
 	bool			tunnel_offload_en;
-<<<<<<< HEAD
-=======
 	/* storage for qp sub type when core qp type is IB_QPT_DRIVER */
 	enum ib_qp_type		qp_sub_type;
->>>>>>> 661e50bc
 };
 
 struct mlx5_ib_cq_buf {
