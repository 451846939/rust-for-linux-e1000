/*
 * Copyright © 2008 Intel Corporation
 *
 * Permission is hereby granted, free of charge, to any person obtaining a
 * copy of this software and associated documentation files (the "Software"),
 * to deal in the Software without restriction, including without limitation
 * the rights to use, copy, modify, merge, publish, distribute, sublicense,
 * and/or sell copies of the Software, and to permit persons to whom the
 * Software is furnished to do so, subject to the following conditions:
 *
 * The above copyright notice and this permission notice (including the next
 * paragraph) shall be included in all copies or substantial portions of the
 * Software.
 *
 * THE SOFTWARE IS PROVIDED "AS IS", WITHOUT WARRANTY OF ANY KIND, EXPRESS OR
 * IMPLIED, INCLUDING BUT NOT LIMITED TO THE WARRANTIES OF MERCHANTABILITY,
 * FITNESS FOR A PARTICULAR PURPOSE AND NONINFRINGEMENT.  IN NO EVENT SHALL
 * THE AUTHORS OR COPYRIGHT HOLDERS BE LIABLE FOR ANY CLAIM, DAMAGES OR OTHER
 * LIABILITY, WHETHER IN AN ACTION OF CONTRACT, TORT OR OTHERWISE, ARISING
 * FROM, OUT OF OR IN CONNECTION WITH THE SOFTWARE OR THE USE OR OTHER DEALINGS
 * IN THE SOFTWARE.
 *
 * Authors:
 *    Keith Packard <keithp@keithp.com>
 *
 */

#include <linux/i2c.h>
#include <linux/slab.h>
#include <linux/export.h>
#include <linux/notifier.h>
#include <linux/reboot.h>
#include <drm/drmP.h>
#include <drm/drm_atomic_helper.h>
#include <drm/drm_crtc.h>
#include <drm/drm_crtc_helper.h>
#include <drm/drm_edid.h>
#include "intel_drv.h"
#include <drm/i915_drm.h>
#include "i915_drv.h"

#define DP_LINK_CHECK_TIMEOUT	(10 * 1000)

/* Compliance test status bits  */
#define INTEL_DP_RESOLUTION_SHIFT_MASK	0
#define INTEL_DP_RESOLUTION_PREFERRED	(1 << INTEL_DP_RESOLUTION_SHIFT_MASK)
#define INTEL_DP_RESOLUTION_STANDARD	(2 << INTEL_DP_RESOLUTION_SHIFT_MASK)
#define INTEL_DP_RESOLUTION_FAILSAFE	(3 << INTEL_DP_RESOLUTION_SHIFT_MASK)

struct dp_link_dpll {
	int clock;
	struct dpll dpll;
};

static const struct dp_link_dpll gen4_dpll[] = {
	{ 162000,
		{ .p1 = 2, .p2 = 10, .n = 2, .m1 = 23, .m2 = 8 } },
	{ 270000,
		{ .p1 = 1, .p2 = 10, .n = 1, .m1 = 14, .m2 = 2 } }
};

static const struct dp_link_dpll pch_dpll[] = {
	{ 162000,
		{ .p1 = 2, .p2 = 10, .n = 1, .m1 = 12, .m2 = 9 } },
	{ 270000,
		{ .p1 = 1, .p2 = 10, .n = 2, .m1 = 14, .m2 = 8 } }
};

static const struct dp_link_dpll vlv_dpll[] = {
	{ 162000,
		{ .p1 = 3, .p2 = 2, .n = 5, .m1 = 3, .m2 = 81 } },
	{ 270000,
		{ .p1 = 2, .p2 = 2, .n = 1, .m1 = 2, .m2 = 27 } }
};

/*
 * CHV supports eDP 1.4 that have  more link rates.
 * Below only provides the fixed rate but exclude variable rate.
 */
static const struct dp_link_dpll chv_dpll[] = {
	/*
	 * CHV requires to program fractional division for m2.
	 * m2 is stored in fixed point format using formula below
	 * (m2_int << 22) | m2_fraction
	 */
	{ 162000,	/* m2_int = 32, m2_fraction = 1677722 */
		{ .p1 = 4, .p2 = 2, .n = 1, .m1 = 2, .m2 = 0x819999a } },
	{ 270000,	/* m2_int = 27, m2_fraction = 0 */
		{ .p1 = 4, .p2 = 1, .n = 1, .m1 = 2, .m2 = 0x6c00000 } },
	{ 540000,	/* m2_int = 27, m2_fraction = 0 */
		{ .p1 = 2, .p2 = 1, .n = 1, .m1 = 2, .m2 = 0x6c00000 } }
};

static const int bxt_rates[] = { 162000, 216000, 243000, 270000,
				  324000, 432000, 540000 };
static const int skl_rates[] = { 162000, 216000, 270000,
				  324000, 432000, 540000 };
static const int default_rates[] = { 162000, 270000, 540000 };

/**
 * is_edp - is the given port attached to an eDP panel (either CPU or PCH)
 * @intel_dp: DP struct
 *
 * If a CPU or PCH DP output is attached to an eDP panel, this function
 * will return true, and false otherwise.
 */
static bool is_edp(struct intel_dp *intel_dp)
{
	struct intel_digital_port *intel_dig_port = dp_to_dig_port(intel_dp);

	return intel_dig_port->base.type == INTEL_OUTPUT_EDP;
}

static struct drm_device *intel_dp_to_dev(struct intel_dp *intel_dp)
{
	struct intel_digital_port *intel_dig_port = dp_to_dig_port(intel_dp);

	return intel_dig_port->base.base.dev;
}

static struct intel_dp *intel_attached_dp(struct drm_connector *connector)
{
	return enc_to_intel_dp(&intel_attached_encoder(connector)->base);
}

static void intel_dp_link_down(struct intel_dp *intel_dp);
static bool edp_panel_vdd_on(struct intel_dp *intel_dp);
static void edp_panel_vdd_off(struct intel_dp *intel_dp, bool sync);
static void vlv_init_panel_power_sequencer(struct intel_dp *intel_dp);
static void vlv_steal_power_sequencer(struct drm_device *dev,
				      enum pipe pipe);
static void intel_dp_unset_edid(struct intel_dp *intel_dp);

static int
intel_dp_max_link_bw(struct intel_dp  *intel_dp)
{
	int max_link_bw = intel_dp->dpcd[DP_MAX_LINK_RATE];

	switch (max_link_bw) {
	case DP_LINK_BW_1_62:
	case DP_LINK_BW_2_7:
	case DP_LINK_BW_5_4:
		break;
	default:
		WARN(1, "invalid max DP link bw val %x, using 1.62Gbps\n",
		     max_link_bw);
		max_link_bw = DP_LINK_BW_1_62;
		break;
	}
	return max_link_bw;
}

static u8 intel_dp_max_lane_count(struct intel_dp *intel_dp)
{
	struct intel_digital_port *intel_dig_port = dp_to_dig_port(intel_dp);
	u8 source_max, sink_max;

	source_max = intel_dig_port->max_lanes;
	sink_max = drm_dp_max_lane_count(intel_dp->dpcd);

	return min(source_max, sink_max);
}

/*
 * The units on the numbers in the next two are... bizarre.  Examples will
 * make it clearer; this one parallels an example in the eDP spec.
 *
 * intel_dp_max_data_rate for one lane of 2.7GHz evaluates as:
 *
 *     270000 * 1 * 8 / 10 == 216000
 *
 * The actual data capacity of that configuration is 2.16Gbit/s, so the
 * units are decakilobits.  ->clock in a drm_display_mode is in kilohertz -
 * or equivalently, kilopixels per second - so for 1680x1050R it'd be
 * 119000.  At 18bpp that's 2142000 kilobits per second.
 *
 * Thus the strange-looking division by 10 in intel_dp_link_required, to
 * get the result in decakilobits instead of kilobits.
 */

static int
intel_dp_link_required(int pixel_clock, int bpp)
{
	return (pixel_clock * bpp + 9) / 10;
}

static int
intel_dp_max_data_rate(int max_link_clock, int max_lanes)
{
	return (max_link_clock * max_lanes * 8) / 10;
}

static enum drm_mode_status
intel_dp_mode_valid(struct drm_connector *connector,
		    struct drm_display_mode *mode)
{
	struct intel_dp *intel_dp = intel_attached_dp(connector);
	struct intel_connector *intel_connector = to_intel_connector(connector);
	struct drm_display_mode *fixed_mode = intel_connector->panel.fixed_mode;
	int target_clock = mode->clock;
	int max_rate, mode_rate, max_lanes, max_link_clock;
	int max_dotclk = to_i915(connector->dev)->max_dotclk_freq;

	if (is_edp(intel_dp) && fixed_mode) {
		if (mode->hdisplay > fixed_mode->hdisplay)
			return MODE_PANEL;

		if (mode->vdisplay > fixed_mode->vdisplay)
			return MODE_PANEL;

		target_clock = fixed_mode->clock;
	}

	max_link_clock = intel_dp_max_link_rate(intel_dp);
	max_lanes = intel_dp_max_lane_count(intel_dp);

	max_rate = intel_dp_max_data_rate(max_link_clock, max_lanes);
	mode_rate = intel_dp_link_required(target_clock, 18);

	if (mode_rate > max_rate || target_clock > max_dotclk)
		return MODE_CLOCK_HIGH;

	if (mode->clock < 10000)
		return MODE_CLOCK_LOW;

	if (mode->flags & DRM_MODE_FLAG_DBLCLK)
		return MODE_H_ILLEGAL;

	return MODE_OK;
}

uint32_t intel_dp_pack_aux(const uint8_t *src, int src_bytes)
{
	int	i;
	uint32_t v = 0;

	if (src_bytes > 4)
		src_bytes = 4;
	for (i = 0; i < src_bytes; i++)
		v |= ((uint32_t) src[i]) << ((3-i) * 8);
	return v;
}

static void intel_dp_unpack_aux(uint32_t src, uint8_t *dst, int dst_bytes)
{
	int i;
	if (dst_bytes > 4)
		dst_bytes = 4;
	for (i = 0; i < dst_bytes; i++)
		dst[i] = src >> ((3-i) * 8);
}

static void
intel_dp_init_panel_power_sequencer(struct drm_device *dev,
				    struct intel_dp *intel_dp);
static void
intel_dp_init_panel_power_sequencer_registers(struct drm_device *dev,
					      struct intel_dp *intel_dp);

static void pps_lock(struct intel_dp *intel_dp)
{
	struct intel_digital_port *intel_dig_port = dp_to_dig_port(intel_dp);
	struct intel_encoder *encoder = &intel_dig_port->base;
	struct drm_device *dev = encoder->base.dev;
	struct drm_i915_private *dev_priv = dev->dev_private;
	enum intel_display_power_domain power_domain;

	/*
	 * See vlv_power_sequencer_reset() why we need
	 * a power domain reference here.
	 */
	power_domain = intel_display_port_aux_power_domain(encoder);
	intel_display_power_get(dev_priv, power_domain);

	mutex_lock(&dev_priv->pps_mutex);
}

static void pps_unlock(struct intel_dp *intel_dp)
{
	struct intel_digital_port *intel_dig_port = dp_to_dig_port(intel_dp);
	struct intel_encoder *encoder = &intel_dig_port->base;
	struct drm_device *dev = encoder->base.dev;
	struct drm_i915_private *dev_priv = dev->dev_private;
	enum intel_display_power_domain power_domain;

	mutex_unlock(&dev_priv->pps_mutex);

	power_domain = intel_display_port_aux_power_domain(encoder);
	intel_display_power_put(dev_priv, power_domain);
}

static void
vlv_power_sequencer_kick(struct intel_dp *intel_dp)
{
	struct intel_digital_port *intel_dig_port = dp_to_dig_port(intel_dp);
	struct drm_device *dev = intel_dig_port->base.base.dev;
	struct drm_i915_private *dev_priv = dev->dev_private;
	enum pipe pipe = intel_dp->pps_pipe;
	bool pll_enabled, release_cl_override = false;
	enum dpio_phy phy = DPIO_PHY(pipe);
	enum dpio_channel ch = vlv_pipe_to_channel(pipe);
	uint32_t DP;

	if (WARN(I915_READ(intel_dp->output_reg) & DP_PORT_EN,
		 "skipping pipe %c power seqeuncer kick due to port %c being active\n",
		 pipe_name(pipe), port_name(intel_dig_port->port)))
		return;

	DRM_DEBUG_KMS("kicking pipe %c power sequencer for port %c\n",
		      pipe_name(pipe), port_name(intel_dig_port->port));

	/* Preserve the BIOS-computed detected bit. This is
	 * supposed to be read-only.
	 */
	DP = I915_READ(intel_dp->output_reg) & DP_DETECTED;
	DP |= DP_VOLTAGE_0_4 | DP_PRE_EMPHASIS_0;
	DP |= DP_PORT_WIDTH(1);
	DP |= DP_LINK_TRAIN_PAT_1;

	if (IS_CHERRYVIEW(dev))
		DP |= DP_PIPE_SELECT_CHV(pipe);
	else if (pipe == PIPE_B)
		DP |= DP_PIPEB_SELECT;

	pll_enabled = I915_READ(DPLL(pipe)) & DPLL_VCO_ENABLE;

	/*
	 * The DPLL for the pipe must be enabled for this to work.
	 * So enable temporarily it if it's not already enabled.
	 */
	if (!pll_enabled) {
		release_cl_override = IS_CHERRYVIEW(dev) &&
			!chv_phy_powergate_ch(dev_priv, phy, ch, true);

		if (vlv_force_pll_on(dev, pipe, IS_CHERRYVIEW(dev) ?
				     &chv_dpll[0].dpll : &vlv_dpll[0].dpll)) {
			DRM_ERROR("Failed to force on pll for pipe %c!\n",
				  pipe_name(pipe));
			return;
		}
	}

	/*
	 * Similar magic as in intel_dp_enable_port().
	 * We _must_ do this port enable + disable trick
	 * to make this power seqeuencer lock onto the port.
	 * Otherwise even VDD force bit won't work.
	 */
	I915_WRITE(intel_dp->output_reg, DP);
	POSTING_READ(intel_dp->output_reg);

	I915_WRITE(intel_dp->output_reg, DP | DP_PORT_EN);
	POSTING_READ(intel_dp->output_reg);

	I915_WRITE(intel_dp->output_reg, DP & ~DP_PORT_EN);
	POSTING_READ(intel_dp->output_reg);

	if (!pll_enabled) {
		vlv_force_pll_off(dev, pipe);

		if (release_cl_override)
			chv_phy_powergate_ch(dev_priv, phy, ch, false);
	}
}

static enum pipe
vlv_power_sequencer_pipe(struct intel_dp *intel_dp)
{
	struct intel_digital_port *intel_dig_port = dp_to_dig_port(intel_dp);
	struct drm_device *dev = intel_dig_port->base.base.dev;
	struct drm_i915_private *dev_priv = dev->dev_private;
	struct intel_encoder *encoder;
	unsigned int pipes = (1 << PIPE_A) | (1 << PIPE_B);
	enum pipe pipe;

	lockdep_assert_held(&dev_priv->pps_mutex);

	/* We should never land here with regular DP ports */
	WARN_ON(!is_edp(intel_dp));

	if (intel_dp->pps_pipe != INVALID_PIPE)
		return intel_dp->pps_pipe;

	/*
	 * We don't have power sequencer currently.
	 * Pick one that's not used by other ports.
	 */
	for_each_intel_encoder(dev, encoder) {
		struct intel_dp *tmp;

		if (encoder->type != INTEL_OUTPUT_EDP)
			continue;

		tmp = enc_to_intel_dp(&encoder->base);

		if (tmp->pps_pipe != INVALID_PIPE)
			pipes &= ~(1 << tmp->pps_pipe);
	}

	/*
	 * Didn't find one. This should not happen since there
	 * are two power sequencers and up to two eDP ports.
	 */
	if (WARN_ON(pipes == 0))
		pipe = PIPE_A;
	else
		pipe = ffs(pipes) - 1;

	vlv_steal_power_sequencer(dev, pipe);
	intel_dp->pps_pipe = pipe;

	DRM_DEBUG_KMS("picked pipe %c power sequencer for port %c\n",
		      pipe_name(intel_dp->pps_pipe),
		      port_name(intel_dig_port->port));

	/* init power sequencer on this pipe and port */
	intel_dp_init_panel_power_sequencer(dev, intel_dp);
	intel_dp_init_panel_power_sequencer_registers(dev, intel_dp);

	/*
	 * Even vdd force doesn't work until we've made
	 * the power sequencer lock in on the port.
	 */
	vlv_power_sequencer_kick(intel_dp);

	return intel_dp->pps_pipe;
}

typedef bool (*vlv_pipe_check)(struct drm_i915_private *dev_priv,
			       enum pipe pipe);

static bool vlv_pipe_has_pp_on(struct drm_i915_private *dev_priv,
			       enum pipe pipe)
{
	return I915_READ(VLV_PIPE_PP_STATUS(pipe)) & PP_ON;
}

static bool vlv_pipe_has_vdd_on(struct drm_i915_private *dev_priv,
				enum pipe pipe)
{
	return I915_READ(VLV_PIPE_PP_CONTROL(pipe)) & EDP_FORCE_VDD;
}

static bool vlv_pipe_any(struct drm_i915_private *dev_priv,
			 enum pipe pipe)
{
	return true;
}

static enum pipe
vlv_initial_pps_pipe(struct drm_i915_private *dev_priv,
		     enum port port,
		     vlv_pipe_check pipe_check)
{
	enum pipe pipe;

	for (pipe = PIPE_A; pipe <= PIPE_B; pipe++) {
		u32 port_sel = I915_READ(VLV_PIPE_PP_ON_DELAYS(pipe)) &
			PANEL_PORT_SELECT_MASK;

		if (port_sel != PANEL_PORT_SELECT_VLV(port))
			continue;

		if (!pipe_check(dev_priv, pipe))
			continue;

		return pipe;
	}

	return INVALID_PIPE;
}

static void
vlv_initial_power_sequencer_setup(struct intel_dp *intel_dp)
{
	struct intel_digital_port *intel_dig_port = dp_to_dig_port(intel_dp);
	struct drm_device *dev = intel_dig_port->base.base.dev;
	struct drm_i915_private *dev_priv = dev->dev_private;
	enum port port = intel_dig_port->port;

	lockdep_assert_held(&dev_priv->pps_mutex);

	/* try to find a pipe with this port selected */
	/* first pick one where the panel is on */
	intel_dp->pps_pipe = vlv_initial_pps_pipe(dev_priv, port,
						  vlv_pipe_has_pp_on);
	/* didn't find one? pick one where vdd is on */
	if (intel_dp->pps_pipe == INVALID_PIPE)
		intel_dp->pps_pipe = vlv_initial_pps_pipe(dev_priv, port,
							  vlv_pipe_has_vdd_on);
	/* didn't find one? pick one with just the correct port */
	if (intel_dp->pps_pipe == INVALID_PIPE)
		intel_dp->pps_pipe = vlv_initial_pps_pipe(dev_priv, port,
							  vlv_pipe_any);

	/* didn't find one? just let vlv_power_sequencer_pipe() pick one when needed */
	if (intel_dp->pps_pipe == INVALID_PIPE) {
		DRM_DEBUG_KMS("no initial power sequencer for port %c\n",
			      port_name(port));
		return;
	}

	DRM_DEBUG_KMS("initial power sequencer for port %c: pipe %c\n",
		      port_name(port), pipe_name(intel_dp->pps_pipe));

	intel_dp_init_panel_power_sequencer(dev, intel_dp);
	intel_dp_init_panel_power_sequencer_registers(dev, intel_dp);
}

void vlv_power_sequencer_reset(struct drm_i915_private *dev_priv)
{
	struct drm_device *dev = dev_priv->dev;
	struct intel_encoder *encoder;

	if (WARN_ON(!IS_VALLEYVIEW(dev) && !IS_CHERRYVIEW(dev)))
		return;

	/*
	 * We can't grab pps_mutex here due to deadlock with power_domain
	 * mutex when power_domain functions are called while holding pps_mutex.
	 * That also means that in order to use pps_pipe the code needs to
	 * hold both a power domain reference and pps_mutex, and the power domain
	 * reference get/put must be done while _not_ holding pps_mutex.
	 * pps_{lock,unlock}() do these steps in the correct order, so one
	 * should use them always.
	 */

	for_each_intel_encoder(dev, encoder) {
		struct intel_dp *intel_dp;

		if (encoder->type != INTEL_OUTPUT_EDP)
			continue;

		intel_dp = enc_to_intel_dp(&encoder->base);
		intel_dp->pps_pipe = INVALID_PIPE;
	}
}

static i915_reg_t
_pp_ctrl_reg(struct intel_dp *intel_dp)
{
	struct drm_device *dev = intel_dp_to_dev(intel_dp);

	if (IS_BROXTON(dev))
		return BXT_PP_CONTROL(0);
	else if (HAS_PCH_SPLIT(dev))
		return PCH_PP_CONTROL;
	else
		return VLV_PIPE_PP_CONTROL(vlv_power_sequencer_pipe(intel_dp));
}

static i915_reg_t
_pp_stat_reg(struct intel_dp *intel_dp)
{
	struct drm_device *dev = intel_dp_to_dev(intel_dp);

	if (IS_BROXTON(dev))
		return BXT_PP_STATUS(0);
	else if (HAS_PCH_SPLIT(dev))
		return PCH_PP_STATUS;
	else
		return VLV_PIPE_PP_STATUS(vlv_power_sequencer_pipe(intel_dp));
}

/* Reboot notifier handler to shutdown panel power to guarantee T12 timing
   This function only applicable when panel PM state is not to be tracked */
static int edp_notify_handler(struct notifier_block *this, unsigned long code,
			      void *unused)
{
	struct intel_dp *intel_dp = container_of(this, typeof(* intel_dp),
						 edp_notifier);
	struct drm_device *dev = intel_dp_to_dev(intel_dp);
	struct drm_i915_private *dev_priv = dev->dev_private;

	if (!is_edp(intel_dp) || code != SYS_RESTART)
		return 0;

	pps_lock(intel_dp);

	if (IS_VALLEYVIEW(dev) || IS_CHERRYVIEW(dev)) {
		enum pipe pipe = vlv_power_sequencer_pipe(intel_dp);
		i915_reg_t pp_ctrl_reg, pp_div_reg;
		u32 pp_div;

		pp_ctrl_reg = VLV_PIPE_PP_CONTROL(pipe);
		pp_div_reg  = VLV_PIPE_PP_DIVISOR(pipe);
		pp_div = I915_READ(pp_div_reg);
		pp_div &= PP_REFERENCE_DIVIDER_MASK;

		/* 0x1F write to PP_DIV_REG sets max cycle delay */
		I915_WRITE(pp_div_reg, pp_div | 0x1F);
		I915_WRITE(pp_ctrl_reg, PANEL_UNLOCK_REGS | PANEL_POWER_OFF);
		msleep(intel_dp->panel_power_cycle_delay);
	}

	pps_unlock(intel_dp);

	return 0;
}

static bool edp_have_panel_power(struct intel_dp *intel_dp)
{
	struct drm_device *dev = intel_dp_to_dev(intel_dp);
	struct drm_i915_private *dev_priv = dev->dev_private;

	lockdep_assert_held(&dev_priv->pps_mutex);

	if ((IS_VALLEYVIEW(dev) || IS_CHERRYVIEW(dev)) &&
	    intel_dp->pps_pipe == INVALID_PIPE)
		return false;

	return (I915_READ(_pp_stat_reg(intel_dp)) & PP_ON) != 0;
}

static bool edp_have_panel_vdd(struct intel_dp *intel_dp)
{
	struct drm_device *dev = intel_dp_to_dev(intel_dp);
	struct drm_i915_private *dev_priv = dev->dev_private;

	lockdep_assert_held(&dev_priv->pps_mutex);

	if ((IS_VALLEYVIEW(dev) || IS_CHERRYVIEW(dev)) &&
	    intel_dp->pps_pipe == INVALID_PIPE)
		return false;

	return I915_READ(_pp_ctrl_reg(intel_dp)) & EDP_FORCE_VDD;
}

static void
intel_dp_check_edp(struct intel_dp *intel_dp)
{
	struct drm_device *dev = intel_dp_to_dev(intel_dp);
	struct drm_i915_private *dev_priv = dev->dev_private;

	if (!is_edp(intel_dp))
		return;

	if (!edp_have_panel_power(intel_dp) && !edp_have_panel_vdd(intel_dp)) {
		WARN(1, "eDP powered off while attempting aux channel communication.\n");
		DRM_DEBUG_KMS("Status 0x%08x Control 0x%08x\n",
			      I915_READ(_pp_stat_reg(intel_dp)),
			      I915_READ(_pp_ctrl_reg(intel_dp)));
	}
}

static uint32_t
intel_dp_aux_wait_done(struct intel_dp *intel_dp, bool has_aux_irq)
{
	struct intel_digital_port *intel_dig_port = dp_to_dig_port(intel_dp);
	struct drm_device *dev = intel_dig_port->base.base.dev;
	struct drm_i915_private *dev_priv = dev->dev_private;
	i915_reg_t ch_ctl = intel_dp->aux_ch_ctl_reg;
	uint32_t status;
	bool done;

#define C (((status = I915_READ_NOTRACE(ch_ctl)) & DP_AUX_CH_CTL_SEND_BUSY) == 0)
	if (has_aux_irq)
		done = wait_event_timeout(dev_priv->gmbus_wait_queue, C,
					  msecs_to_jiffies_timeout(10));
	else
		done = wait_for_atomic(C, 10) == 0;
	if (!done)
		DRM_ERROR("dp aux hw did not signal timeout (has irq: %i)!\n",
			  has_aux_irq);
#undef C

	return status;
}

static uint32_t g4x_get_aux_clock_divider(struct intel_dp *intel_dp, int index)
{
	struct intel_digital_port *intel_dig_port = dp_to_dig_port(intel_dp);
	struct drm_i915_private *dev_priv = to_i915(intel_dig_port->base.base.dev);

	if (index)
		return 0;

	/*
	 * The clock divider is based off the hrawclk, and would like to run at
	 * 2MHz.  So, take the hrawclk value and divide by 2000 and use that
	 */
	return DIV_ROUND_CLOSEST(dev_priv->rawclk_freq, 2000);
}

static uint32_t ilk_get_aux_clock_divider(struct intel_dp *intel_dp, int index)
{
	struct intel_digital_port *intel_dig_port = dp_to_dig_port(intel_dp);
	struct drm_i915_private *dev_priv = to_i915(intel_dig_port->base.base.dev);

	if (index)
		return 0;

	/*
	 * The clock divider is based off the cdclk or PCH rawclk, and would
	 * like to run at 2MHz.  So, take the cdclk or PCH rawclk value and
	 * divide by 2000 and use that
	 */
	if (intel_dig_port->port == PORT_A)
		return DIV_ROUND_CLOSEST(dev_priv->cdclk_freq, 2000);
	else
		return DIV_ROUND_CLOSEST(dev_priv->rawclk_freq, 2000);
}

static uint32_t hsw_get_aux_clock_divider(struct intel_dp *intel_dp, int index)
{
	struct intel_digital_port *intel_dig_port = dp_to_dig_port(intel_dp);
	struct drm_i915_private *dev_priv = to_i915(intel_dig_port->base.base.dev);

	if (intel_dig_port->port != PORT_A && HAS_PCH_LPT_H(dev_priv)) {
		/* Workaround for non-ULT HSW */
		switch (index) {
		case 0: return 63;
		case 1: return 72;
		default: return 0;
		}
	}

	return ilk_get_aux_clock_divider(intel_dp, index);
}

static uint32_t skl_get_aux_clock_divider(struct intel_dp *intel_dp, int index)
{
	/*
	 * SKL doesn't need us to program the AUX clock divider (Hardware will
	 * derive the clock from CDCLK automatically). We still implement the
	 * get_aux_clock_divider vfunc to plug-in into the existing code.
	 */
	return index ? 0 : 1;
}

static uint32_t g4x_get_aux_send_ctl(struct intel_dp *intel_dp,
				     bool has_aux_irq,
				     int send_bytes,
				     uint32_t aux_clock_divider)
{
	struct intel_digital_port *intel_dig_port = dp_to_dig_port(intel_dp);
	struct drm_device *dev = intel_dig_port->base.base.dev;
	uint32_t precharge, timeout;

	if (IS_GEN6(dev))
		precharge = 3;
	else
		precharge = 5;

	if (IS_BROADWELL(dev) && intel_dig_port->port == PORT_A)
		timeout = DP_AUX_CH_CTL_TIME_OUT_600us;
	else
		timeout = DP_AUX_CH_CTL_TIME_OUT_400us;

	return DP_AUX_CH_CTL_SEND_BUSY |
	       DP_AUX_CH_CTL_DONE |
	       (has_aux_irq ? DP_AUX_CH_CTL_INTERRUPT : 0) |
	       DP_AUX_CH_CTL_TIME_OUT_ERROR |
	       timeout |
	       DP_AUX_CH_CTL_RECEIVE_ERROR |
	       (send_bytes << DP_AUX_CH_CTL_MESSAGE_SIZE_SHIFT) |
	       (precharge << DP_AUX_CH_CTL_PRECHARGE_2US_SHIFT) |
	       (aux_clock_divider << DP_AUX_CH_CTL_BIT_CLOCK_2X_SHIFT);
}

static uint32_t skl_get_aux_send_ctl(struct intel_dp *intel_dp,
				      bool has_aux_irq,
				      int send_bytes,
				      uint32_t unused)
{
	return DP_AUX_CH_CTL_SEND_BUSY |
	       DP_AUX_CH_CTL_DONE |
	       (has_aux_irq ? DP_AUX_CH_CTL_INTERRUPT : 0) |
	       DP_AUX_CH_CTL_TIME_OUT_ERROR |
	       DP_AUX_CH_CTL_TIME_OUT_1600us |
	       DP_AUX_CH_CTL_RECEIVE_ERROR |
	       (send_bytes << DP_AUX_CH_CTL_MESSAGE_SIZE_SHIFT) |
	       DP_AUX_CH_CTL_SYNC_PULSE_SKL(32);
}

static int
intel_dp_aux_ch(struct intel_dp *intel_dp,
		const uint8_t *send, int send_bytes,
		uint8_t *recv, int recv_size)
{
	struct intel_digital_port *intel_dig_port = dp_to_dig_port(intel_dp);
	struct drm_device *dev = intel_dig_port->base.base.dev;
	struct drm_i915_private *dev_priv = dev->dev_private;
	i915_reg_t ch_ctl = intel_dp->aux_ch_ctl_reg;
	uint32_t aux_clock_divider;
	int i, ret, recv_bytes;
	uint32_t status;
	int try, clock = 0;
	bool has_aux_irq = HAS_AUX_IRQ(dev);
	bool vdd;

	pps_lock(intel_dp);

	/*
	 * We will be called with VDD already enabled for dpcd/edid/oui reads.
	 * In such cases we want to leave VDD enabled and it's up to upper layers
	 * to turn it off. But for eg. i2c-dev access we need to turn it on/off
	 * ourselves.
	 */
	vdd = edp_panel_vdd_on(intel_dp);

	/* dp aux is extremely sensitive to irq latency, hence request the
	 * lowest possible wakeup latency and so prevent the cpu from going into
	 * deep sleep states.
	 */
	pm_qos_update_request(&dev_priv->pm_qos, 0);

	intel_dp_check_edp(intel_dp);

	/* Try to wait for any previous AUX channel activity */
	for (try = 0; try < 3; try++) {
		status = I915_READ_NOTRACE(ch_ctl);
		if ((status & DP_AUX_CH_CTL_SEND_BUSY) == 0)
			break;
		msleep(1);
	}

	if (try == 3) {
		static u32 last_status = -1;
		const u32 status = I915_READ(ch_ctl);

		if (status != last_status) {
			WARN(1, "dp_aux_ch not started status 0x%08x\n",
			     status);
			last_status = status;
		}

		ret = -EBUSY;
		goto out;
	}

	/* Only 5 data registers! */
	if (WARN_ON(send_bytes > 20 || recv_size > 20)) {
		ret = -E2BIG;
		goto out;
	}

	while ((aux_clock_divider = intel_dp->get_aux_clock_divider(intel_dp, clock++))) {
		u32 send_ctl = intel_dp->get_aux_send_ctl(intel_dp,
							  has_aux_irq,
							  send_bytes,
							  aux_clock_divider);

		/* Must try at least 3 times according to DP spec */
		for (try = 0; try < 5; try++) {
			/* Load the send data into the aux channel data registers */
			for (i = 0; i < send_bytes; i += 4)
				I915_WRITE(intel_dp->aux_ch_data_reg[i >> 2],
					   intel_dp_pack_aux(send + i,
							     send_bytes - i));

			/* Send the command and wait for it to complete */
			I915_WRITE(ch_ctl, send_ctl);

			status = intel_dp_aux_wait_done(intel_dp, has_aux_irq);

			/* Clear done status and any errors */
			I915_WRITE(ch_ctl,
				   status |
				   DP_AUX_CH_CTL_DONE |
				   DP_AUX_CH_CTL_TIME_OUT_ERROR |
				   DP_AUX_CH_CTL_RECEIVE_ERROR);

			if (status & DP_AUX_CH_CTL_TIME_OUT_ERROR)
				continue;

			/* DP CTS 1.2 Core Rev 1.1, 4.2.1.1 & 4.2.1.2
			 *   400us delay required for errors and timeouts
			 *   Timeout errors from the HW already meet this
			 *   requirement so skip to next iteration
			 */
			if (status & DP_AUX_CH_CTL_RECEIVE_ERROR) {
				usleep_range(400, 500);
				continue;
			}
			if (status & DP_AUX_CH_CTL_DONE)
				goto done;
		}
	}

	if ((status & DP_AUX_CH_CTL_DONE) == 0) {
		DRM_ERROR("dp_aux_ch not done status 0x%08x\n", status);
		ret = -EBUSY;
		goto out;
	}

done:
	/* Check for timeout or receive error.
	 * Timeouts occur when the sink is not connected
	 */
	if (status & DP_AUX_CH_CTL_RECEIVE_ERROR) {
		DRM_ERROR("dp_aux_ch receive error status 0x%08x\n", status);
		ret = -EIO;
		goto out;
	}

	/* Timeouts occur when the device isn't connected, so they're
	 * "normal" -- don't fill the kernel log with these */
	if (status & DP_AUX_CH_CTL_TIME_OUT_ERROR) {
		DRM_DEBUG_KMS("dp_aux_ch timeout status 0x%08x\n", status);
		ret = -ETIMEDOUT;
		goto out;
	}

	/* Unload any bytes sent back from the other side */
	recv_bytes = ((status & DP_AUX_CH_CTL_MESSAGE_SIZE_MASK) >>
		      DP_AUX_CH_CTL_MESSAGE_SIZE_SHIFT);

	/*
	 * By BSpec: "Message sizes of 0 or >20 are not allowed."
	 * We have no idea of what happened so we return -EBUSY so
	 * drm layer takes care for the necessary retries.
	 */
	if (recv_bytes == 0 || recv_bytes > 20) {
		DRM_DEBUG_KMS("Forbidden recv_bytes = %d on aux transaction\n",
			      recv_bytes);
		/*
		 * FIXME: This patch was created on top of a series that
		 * organize the retries at drm level. There EBUSY should
		 * also take care for 1ms wait before retrying.
		 * That aux retries re-org is still needed and after that is
		 * merged we remove this sleep from here.
		 */
		usleep_range(1000, 1500);
		ret = -EBUSY;
		goto out;
	}

	if (recv_bytes > recv_size)
		recv_bytes = recv_size;

	for (i = 0; i < recv_bytes; i += 4)
		intel_dp_unpack_aux(I915_READ(intel_dp->aux_ch_data_reg[i >> 2]),
				    recv + i, recv_bytes - i);

	ret = recv_bytes;
out:
	pm_qos_update_request(&dev_priv->pm_qos, PM_QOS_DEFAULT_VALUE);

	if (vdd)
		edp_panel_vdd_off(intel_dp, false);

	pps_unlock(intel_dp);

	return ret;
}

#define BARE_ADDRESS_SIZE	3
#define HEADER_SIZE		(BARE_ADDRESS_SIZE + 1)
static ssize_t
intel_dp_aux_transfer(struct drm_dp_aux *aux, struct drm_dp_aux_msg *msg)
{
	struct intel_dp *intel_dp = container_of(aux, struct intel_dp, aux);
	uint8_t txbuf[20], rxbuf[20];
	size_t txsize, rxsize;
	int ret;

	txbuf[0] = (msg->request << 4) |
		((msg->address >> 16) & 0xf);
	txbuf[1] = (msg->address >> 8) & 0xff;
	txbuf[2] = msg->address & 0xff;
	txbuf[3] = msg->size - 1;

	switch (msg->request & ~DP_AUX_I2C_MOT) {
	case DP_AUX_NATIVE_WRITE:
	case DP_AUX_I2C_WRITE:
	case DP_AUX_I2C_WRITE_STATUS_UPDATE:
		txsize = msg->size ? HEADER_SIZE + msg->size : BARE_ADDRESS_SIZE;
		rxsize = 2; /* 0 or 1 data bytes */

		if (WARN_ON(txsize > 20))
			return -E2BIG;

		if (msg->buffer)
			memcpy(txbuf + HEADER_SIZE, msg->buffer, msg->size);
		else
			WARN_ON(msg->size);

		ret = intel_dp_aux_ch(intel_dp, txbuf, txsize, rxbuf, rxsize);
		if (ret > 0) {
			msg->reply = rxbuf[0] >> 4;

			if (ret > 1) {
				/* Number of bytes written in a short write. */
				ret = clamp_t(int, rxbuf[1], 0, msg->size);
			} else {
				/* Return payload size. */
				ret = msg->size;
			}
		}
		break;

	case DP_AUX_NATIVE_READ:
	case DP_AUX_I2C_READ:
		txsize = msg->size ? HEADER_SIZE : BARE_ADDRESS_SIZE;
		rxsize = msg->size + 1;

		if (WARN_ON(rxsize > 20))
			return -E2BIG;

		ret = intel_dp_aux_ch(intel_dp, txbuf, txsize, rxbuf, rxsize);
		if (ret > 0) {
			msg->reply = rxbuf[0] >> 4;
			/*
			 * Assume happy day, and copy the data. The caller is
			 * expected to check msg->reply before touching it.
			 *
			 * Return payload size.
			 */
			ret--;
			memcpy(msg->buffer, rxbuf + 1, ret);
		}
		break;

	default:
		ret = -EINVAL;
		break;
	}

	return ret;
}

static i915_reg_t g4x_aux_ctl_reg(struct drm_i915_private *dev_priv,
				       enum port port)
{
	switch (port) {
	case PORT_B:
	case PORT_C:
	case PORT_D:
		return DP_AUX_CH_CTL(port);
	default:
		MISSING_CASE(port);
		return DP_AUX_CH_CTL(PORT_B);
	}
}

static i915_reg_t g4x_aux_data_reg(struct drm_i915_private *dev_priv,
					enum port port, int index)
{
	switch (port) {
	case PORT_B:
	case PORT_C:
	case PORT_D:
		return DP_AUX_CH_DATA(port, index);
	default:
		MISSING_CASE(port);
		return DP_AUX_CH_DATA(PORT_B, index);
	}
}

static i915_reg_t ilk_aux_ctl_reg(struct drm_i915_private *dev_priv,
				       enum port port)
{
	switch (port) {
	case PORT_A:
		return DP_AUX_CH_CTL(port);
	case PORT_B:
	case PORT_C:
	case PORT_D:
		return PCH_DP_AUX_CH_CTL(port);
	default:
		MISSING_CASE(port);
		return DP_AUX_CH_CTL(PORT_A);
	}
}

static i915_reg_t ilk_aux_data_reg(struct drm_i915_private *dev_priv,
					enum port port, int index)
{
	switch (port) {
	case PORT_A:
		return DP_AUX_CH_DATA(port, index);
	case PORT_B:
	case PORT_C:
	case PORT_D:
		return PCH_DP_AUX_CH_DATA(port, index);
	default:
		MISSING_CASE(port);
		return DP_AUX_CH_DATA(PORT_A, index);
	}
}

/*
 * On SKL we don't have Aux for port E so we rely
 * on VBT to set a proper alternate aux channel.
 */
static enum port skl_porte_aux_port(struct drm_i915_private *dev_priv)
{
	const struct ddi_vbt_port_info *info =
		&dev_priv->vbt.ddi_port_info[PORT_E];

	switch (info->alternate_aux_channel) {
	case DP_AUX_A:
		return PORT_A;
	case DP_AUX_B:
		return PORT_B;
	case DP_AUX_C:
		return PORT_C;
	case DP_AUX_D:
		return PORT_D;
	default:
		MISSING_CASE(info->alternate_aux_channel);
		return PORT_A;
	}
}

static i915_reg_t skl_aux_ctl_reg(struct drm_i915_private *dev_priv,
				       enum port port)
{
	if (port == PORT_E)
		port = skl_porte_aux_port(dev_priv);

	switch (port) {
	case PORT_A:
	case PORT_B:
	case PORT_C:
	case PORT_D:
		return DP_AUX_CH_CTL(port);
	default:
		MISSING_CASE(port);
		return DP_AUX_CH_CTL(PORT_A);
	}
}

static i915_reg_t skl_aux_data_reg(struct drm_i915_private *dev_priv,
					enum port port, int index)
{
	if (port == PORT_E)
		port = skl_porte_aux_port(dev_priv);

	switch (port) {
	case PORT_A:
	case PORT_B:
	case PORT_C:
	case PORT_D:
		return DP_AUX_CH_DATA(port, index);
	default:
		MISSING_CASE(port);
		return DP_AUX_CH_DATA(PORT_A, index);
	}
}

static i915_reg_t intel_aux_ctl_reg(struct drm_i915_private *dev_priv,
					 enum port port)
{
	if (INTEL_INFO(dev_priv)->gen >= 9)
		return skl_aux_ctl_reg(dev_priv, port);
	else if (HAS_PCH_SPLIT(dev_priv))
		return ilk_aux_ctl_reg(dev_priv, port);
	else
		return g4x_aux_ctl_reg(dev_priv, port);
}

static i915_reg_t intel_aux_data_reg(struct drm_i915_private *dev_priv,
					  enum port port, int index)
{
	if (INTEL_INFO(dev_priv)->gen >= 9)
		return skl_aux_data_reg(dev_priv, port, index);
	else if (HAS_PCH_SPLIT(dev_priv))
		return ilk_aux_data_reg(dev_priv, port, index);
	else
		return g4x_aux_data_reg(dev_priv, port, index);
}

static void intel_aux_reg_init(struct intel_dp *intel_dp)
{
	struct drm_i915_private *dev_priv = to_i915(intel_dp_to_dev(intel_dp));
	enum port port = dp_to_dig_port(intel_dp)->port;
	int i;

	intel_dp->aux_ch_ctl_reg = intel_aux_ctl_reg(dev_priv, port);
	for (i = 0; i < ARRAY_SIZE(intel_dp->aux_ch_data_reg); i++)
		intel_dp->aux_ch_data_reg[i] = intel_aux_data_reg(dev_priv, port, i);
}

static void
intel_dp_aux_fini(struct intel_dp *intel_dp)
{
	drm_dp_aux_unregister(&intel_dp->aux);
	kfree(intel_dp->aux.name);
}

static int
intel_dp_aux_init(struct intel_dp *intel_dp, struct intel_connector *connector)
{
	struct intel_digital_port *intel_dig_port = dp_to_dig_port(intel_dp);
	enum port port = intel_dig_port->port;
	int ret;

	intel_aux_reg_init(intel_dp);

	intel_dp->aux.name = kasprintf(GFP_KERNEL, "DPDDC-%c", port_name(port));
	if (!intel_dp->aux.name)
		return -ENOMEM;

	intel_dp->aux.dev = connector->base.kdev;
	intel_dp->aux.transfer = intel_dp_aux_transfer;

	DRM_DEBUG_KMS("registering %s bus for %s\n",
		      intel_dp->aux.name,
		      connector->base.kdev->kobj.name);

	ret = drm_dp_aux_register(&intel_dp->aux);
	if (ret < 0) {
		DRM_ERROR("drm_dp_aux_register() for %s failed (%d)\n",
			  intel_dp->aux.name, ret);
		kfree(intel_dp->aux.name);
		return ret;
	}

	return 0;
}

static void
intel_dp_connector_unregister(struct intel_connector *intel_connector)
{
	struct intel_dp *intel_dp = intel_attached_dp(&intel_connector->base);

	intel_dp_aux_fini(intel_dp);
	intel_connector_unregister(intel_connector);
}

static int
intel_dp_sink_rates(struct intel_dp *intel_dp, const int **sink_rates)
{
	if (intel_dp->num_sink_rates) {
		*sink_rates = intel_dp->sink_rates;
		return intel_dp->num_sink_rates;
	}

	*sink_rates = default_rates;

	return (intel_dp_max_link_bw(intel_dp) >> 3) + 1;
}

bool intel_dp_source_supports_hbr2(struct intel_dp *intel_dp)
{
	struct intel_digital_port *dig_port = dp_to_dig_port(intel_dp);
	struct drm_device *dev = dig_port->base.base.dev;

	/* WaDisableHBR2:skl */
	if (IS_SKL_REVID(dev, 0, SKL_REVID_B0))
		return false;

	if ((IS_HASWELL(dev) && !IS_HSW_ULX(dev)) || IS_BROADWELL(dev) ||
	    (INTEL_INFO(dev)->gen >= 9))
		return true;
	else
		return false;
}

static int
intel_dp_source_rates(struct intel_dp *intel_dp, const int **source_rates)
{
	struct intel_digital_port *dig_port = dp_to_dig_port(intel_dp);
	struct drm_device *dev = dig_port->base.base.dev;
	int size;

	if (IS_BROXTON(dev)) {
		*source_rates = bxt_rates;
		size = ARRAY_SIZE(bxt_rates);
	} else if (IS_SKYLAKE(dev) || IS_KABYLAKE(dev)) {
		*source_rates = skl_rates;
		size = ARRAY_SIZE(skl_rates);
	} else {
		*source_rates = default_rates;
		size = ARRAY_SIZE(default_rates);
	}

	/* This depends on the fact that 5.4 is last value in the array */
	if (!intel_dp_source_supports_hbr2(intel_dp))
		size--;

	return size;
}

static void
intel_dp_set_clock(struct intel_encoder *encoder,
		   struct intel_crtc_state *pipe_config)
{
	struct drm_device *dev = encoder->base.dev;
	const struct dp_link_dpll *divisor = NULL;
	int i, count = 0;

	if (IS_G4X(dev)) {
		divisor = gen4_dpll;
		count = ARRAY_SIZE(gen4_dpll);
	} else if (HAS_PCH_SPLIT(dev)) {
		divisor = pch_dpll;
		count = ARRAY_SIZE(pch_dpll);
	} else if (IS_CHERRYVIEW(dev)) {
		divisor = chv_dpll;
		count = ARRAY_SIZE(chv_dpll);
	} else if (IS_VALLEYVIEW(dev)) {
		divisor = vlv_dpll;
		count = ARRAY_SIZE(vlv_dpll);
	}

	if (divisor && count) {
		for (i = 0; i < count; i++) {
			if (pipe_config->port_clock == divisor[i].clock) {
				pipe_config->dpll = divisor[i].dpll;
				pipe_config->clock_set = true;
				break;
			}
		}
	}
}

static int intersect_rates(const int *source_rates, int source_len,
			   const int *sink_rates, int sink_len,
			   int *common_rates)
{
	int i = 0, j = 0, k = 0;

	while (i < source_len && j < sink_len) {
		if (source_rates[i] == sink_rates[j]) {
			if (WARN_ON(k >= DP_MAX_SUPPORTED_RATES))
				return k;
			common_rates[k] = source_rates[i];
			++k;
			++i;
			++j;
		} else if (source_rates[i] < sink_rates[j]) {
			++i;
		} else {
			++j;
		}
	}
	return k;
}

static int intel_dp_common_rates(struct intel_dp *intel_dp,
				 int *common_rates)
{
	const int *source_rates, *sink_rates;
	int source_len, sink_len;

	sink_len = intel_dp_sink_rates(intel_dp, &sink_rates);
	source_len = intel_dp_source_rates(intel_dp, &source_rates);

	return intersect_rates(source_rates, source_len,
			       sink_rates, sink_len,
			       common_rates);
}

static void snprintf_int_array(char *str, size_t len,
			       const int *array, int nelem)
{
	int i;

	str[0] = '\0';

	for (i = 0; i < nelem; i++) {
		int r = snprintf(str, len, "%s%d", i ? ", " : "", array[i]);
		if (r >= len)
			return;
		str += r;
		len -= r;
	}
}

static void intel_dp_print_rates(struct intel_dp *intel_dp)
{
	const int *source_rates, *sink_rates;
	int source_len, sink_len, common_len;
	int common_rates[DP_MAX_SUPPORTED_RATES];
	char str[128]; /* FIXME: too big for stack? */

	if ((drm_debug & DRM_UT_KMS) == 0)
		return;

	source_len = intel_dp_source_rates(intel_dp, &source_rates);
	snprintf_int_array(str, sizeof(str), source_rates, source_len);
	DRM_DEBUG_KMS("source rates: %s\n", str);

	sink_len = intel_dp_sink_rates(intel_dp, &sink_rates);
	snprintf_int_array(str, sizeof(str), sink_rates, sink_len);
	DRM_DEBUG_KMS("sink rates: %s\n", str);

	common_len = intel_dp_common_rates(intel_dp, common_rates);
	snprintf_int_array(str, sizeof(str), common_rates, common_len);
	DRM_DEBUG_KMS("common rates: %s\n", str);
}

static int rate_to_index(int find, const int *rates)
{
	int i = 0;

	for (i = 0; i < DP_MAX_SUPPORTED_RATES; ++i)
		if (find == rates[i])
			break;

	return i;
}

int
intel_dp_max_link_rate(struct intel_dp *intel_dp)
{
	int rates[DP_MAX_SUPPORTED_RATES] = {};
	int len;

	len = intel_dp_common_rates(intel_dp, rates);
	if (WARN_ON(len <= 0))
		return 162000;

	return rates[rate_to_index(0, rates) - 1];
}

int intel_dp_rate_select(struct intel_dp *intel_dp, int rate)
{
	return rate_to_index(rate, intel_dp->sink_rates);
}

void intel_dp_compute_rate(struct intel_dp *intel_dp, int port_clock,
			   uint8_t *link_bw, uint8_t *rate_select)
{
	if (intel_dp->num_sink_rates) {
		*link_bw = 0;
		*rate_select =
			intel_dp_rate_select(intel_dp, port_clock);
	} else {
		*link_bw = drm_dp_link_rate_to_bw_code(port_clock);
		*rate_select = 0;
	}
}

bool
intel_dp_compute_config(struct intel_encoder *encoder,
			struct intel_crtc_state *pipe_config)
{
	struct drm_device *dev = encoder->base.dev;
	struct drm_i915_private *dev_priv = dev->dev_private;
	struct drm_display_mode *adjusted_mode = &pipe_config->base.adjusted_mode;
	struct intel_dp *intel_dp = enc_to_intel_dp(&encoder->base);
	enum port port = dp_to_dig_port(intel_dp)->port;
	struct intel_crtc *intel_crtc = to_intel_crtc(pipe_config->base.crtc);
	struct intel_connector *intel_connector = intel_dp->attached_connector;
	int lane_count, clock;
	int min_lane_count = 1;
	int max_lane_count = intel_dp_max_lane_count(intel_dp);
	/* Conveniently, the link BW constants become indices with a shift...*/
	int min_clock = 0;
	int max_clock;
	int bpp, mode_rate;
	int link_avail, link_clock;
	int common_rates[DP_MAX_SUPPORTED_RATES] = {};
	int common_len;
	uint8_t link_bw, rate_select;

	common_len = intel_dp_common_rates(intel_dp, common_rates);

	/* No common link rates between source and sink */
	WARN_ON(common_len <= 0);

	max_clock = common_len - 1;

	if (HAS_PCH_SPLIT(dev) && !HAS_DDI(dev) && port != PORT_A)
		pipe_config->has_pch_encoder = true;

	pipe_config->has_dp_encoder = true;
	pipe_config->has_drrs = false;
	pipe_config->has_audio = intel_dp->has_audio && port != PORT_A;

	if (is_edp(intel_dp) && intel_connector->panel.fixed_mode) {
		intel_fixed_panel_mode(intel_connector->panel.fixed_mode,
				       adjusted_mode);

		if (INTEL_INFO(dev)->gen >= 9) {
			int ret;
			ret = skl_update_scaler_crtc(pipe_config);
			if (ret)
				return ret;
		}

		if (HAS_GMCH_DISPLAY(dev))
			intel_gmch_panel_fitting(intel_crtc, pipe_config,
						 intel_connector->panel.fitting_mode);
		else
			intel_pch_panel_fitting(intel_crtc, pipe_config,
						intel_connector->panel.fitting_mode);
	}

	if (adjusted_mode->flags & DRM_MODE_FLAG_DBLCLK)
		return false;

	DRM_DEBUG_KMS("DP link computation with max lane count %i "
		      "max bw %d pixel clock %iKHz\n",
		      max_lane_count, common_rates[max_clock],
		      adjusted_mode->crtc_clock);

	/* Walk through all bpp values. Luckily they're all nicely spaced with 2
	 * bpc in between. */
	bpp = pipe_config->pipe_bpp;
	if (is_edp(intel_dp)) {

		/* Get bpp from vbt only for panels that dont have bpp in edid */
		if (intel_connector->base.display_info.bpc == 0 &&
			(dev_priv->vbt.edp.bpp && dev_priv->vbt.edp.bpp < bpp)) {
			DRM_DEBUG_KMS("clamping bpp for eDP panel to BIOS-provided %i\n",
				      dev_priv->vbt.edp.bpp);
			bpp = dev_priv->vbt.edp.bpp;
		}

		/*
		 * Use the maximum clock and number of lanes the eDP panel
		 * advertizes being capable of. The panels are generally
		 * designed to support only a single clock and lane
		 * configuration, and typically these values correspond to the
		 * native resolution of the panel.
		 */
		min_lane_count = max_lane_count;
		min_clock = max_clock;
	}

	for (; bpp >= 6*3; bpp -= 2*3) {
		mode_rate = intel_dp_link_required(adjusted_mode->crtc_clock,
						   bpp);

		for (clock = min_clock; clock <= max_clock; clock++) {
			for (lane_count = min_lane_count;
				lane_count <= max_lane_count;
				lane_count <<= 1) {

				link_clock = common_rates[clock];
				link_avail = intel_dp_max_data_rate(link_clock,
								    lane_count);

				if (mode_rate <= link_avail) {
					goto found;
				}
			}
		}
	}

	return false;

found:
	if (intel_dp->color_range_auto) {
		/*
		 * See:
		 * CEA-861-E - 5.1 Default Encoding Parameters
		 * VESA DisplayPort Ver.1.2a - 5.1.1.1 Video Colorimetry
		 */
		pipe_config->limited_color_range =
			bpp != 18 && drm_match_cea_mode(adjusted_mode) > 1;
	} else {
		pipe_config->limited_color_range =
			intel_dp->limited_color_range;
	}

	pipe_config->lane_count = lane_count;

	pipe_config->pipe_bpp = bpp;
	pipe_config->port_clock = common_rates[clock];

	intel_dp_compute_rate(intel_dp, pipe_config->port_clock,
			      &link_bw, &rate_select);

	DRM_DEBUG_KMS("DP link bw %02x rate select %02x lane count %d clock %d bpp %d\n",
		      link_bw, rate_select, pipe_config->lane_count,
		      pipe_config->port_clock, bpp);
	DRM_DEBUG_KMS("DP link bw required %i available %i\n",
		      mode_rate, link_avail);

	intel_link_compute_m_n(bpp, lane_count,
			       adjusted_mode->crtc_clock,
			       pipe_config->port_clock,
			       &pipe_config->dp_m_n);

	if (intel_connector->panel.downclock_mode != NULL &&
		dev_priv->drrs.type == SEAMLESS_DRRS_SUPPORT) {
			pipe_config->has_drrs = true;
			intel_link_compute_m_n(bpp, lane_count,
				intel_connector->panel.downclock_mode->clock,
				pipe_config->port_clock,
				&pipe_config->dp_m2_n2);
	}

	if (!HAS_DDI(dev))
		intel_dp_set_clock(encoder, pipe_config);

	return true;
}

void intel_dp_set_link_params(struct intel_dp *intel_dp,
			      const struct intel_crtc_state *pipe_config)
{
	intel_dp->link_rate = pipe_config->port_clock;
	intel_dp->lane_count = pipe_config->lane_count;
}

static void intel_dp_prepare(struct intel_encoder *encoder)
{
	struct drm_device *dev = encoder->base.dev;
	struct drm_i915_private *dev_priv = dev->dev_private;
	struct intel_dp *intel_dp = enc_to_intel_dp(&encoder->base);
	enum port port = dp_to_dig_port(intel_dp)->port;
	struct intel_crtc *crtc = to_intel_crtc(encoder->base.crtc);
	const struct drm_display_mode *adjusted_mode = &crtc->config->base.adjusted_mode;

	intel_dp_set_link_params(intel_dp, crtc->config);

	/*
	 * There are four kinds of DP registers:
	 *
	 * 	IBX PCH
	 * 	SNB CPU
	 *	IVB CPU
	 * 	CPT PCH
	 *
	 * IBX PCH and CPU are the same for almost everything,
	 * except that the CPU DP PLL is configured in this
	 * register
	 *
	 * CPT PCH is quite different, having many bits moved
	 * to the TRANS_DP_CTL register instead. That
	 * configuration happens (oddly) in ironlake_pch_enable
	 */

	/* Preserve the BIOS-computed detected bit. This is
	 * supposed to be read-only.
	 */
	intel_dp->DP = I915_READ(intel_dp->output_reg) & DP_DETECTED;

	/* Handle DP bits in common between all three register formats */
	intel_dp->DP |= DP_VOLTAGE_0_4 | DP_PRE_EMPHASIS_0;
	intel_dp->DP |= DP_PORT_WIDTH(crtc->config->lane_count);

	/* Split out the IBX/CPU vs CPT settings */

	if (IS_GEN7(dev) && port == PORT_A) {
		if (adjusted_mode->flags & DRM_MODE_FLAG_PHSYNC)
			intel_dp->DP |= DP_SYNC_HS_HIGH;
		if (adjusted_mode->flags & DRM_MODE_FLAG_PVSYNC)
			intel_dp->DP |= DP_SYNC_VS_HIGH;
		intel_dp->DP |= DP_LINK_TRAIN_OFF_CPT;

		if (drm_dp_enhanced_frame_cap(intel_dp->dpcd))
			intel_dp->DP |= DP_ENHANCED_FRAMING;

		intel_dp->DP |= crtc->pipe << 29;
	} else if (HAS_PCH_CPT(dev) && port != PORT_A) {
		u32 trans_dp;

		intel_dp->DP |= DP_LINK_TRAIN_OFF_CPT;

		trans_dp = I915_READ(TRANS_DP_CTL(crtc->pipe));
		if (drm_dp_enhanced_frame_cap(intel_dp->dpcd))
			trans_dp |= TRANS_DP_ENH_FRAMING;
		else
			trans_dp &= ~TRANS_DP_ENH_FRAMING;
		I915_WRITE(TRANS_DP_CTL(crtc->pipe), trans_dp);
	} else {
		if (!HAS_PCH_SPLIT(dev) && !IS_VALLEYVIEW(dev) &&
		    !IS_CHERRYVIEW(dev) && crtc->config->limited_color_range)
			intel_dp->DP |= DP_COLOR_RANGE_16_235;

		if (adjusted_mode->flags & DRM_MODE_FLAG_PHSYNC)
			intel_dp->DP |= DP_SYNC_HS_HIGH;
		if (adjusted_mode->flags & DRM_MODE_FLAG_PVSYNC)
			intel_dp->DP |= DP_SYNC_VS_HIGH;
		intel_dp->DP |= DP_LINK_TRAIN_OFF;

		if (drm_dp_enhanced_frame_cap(intel_dp->dpcd))
			intel_dp->DP |= DP_ENHANCED_FRAMING;

		if (IS_CHERRYVIEW(dev))
			intel_dp->DP |= DP_PIPE_SELECT_CHV(crtc->pipe);
		else if (crtc->pipe == PIPE_B)
			intel_dp->DP |= DP_PIPEB_SELECT;
	}
}

#define IDLE_ON_MASK		(PP_ON | PP_SEQUENCE_MASK | 0                     | PP_SEQUENCE_STATE_MASK)
#define IDLE_ON_VALUE   	(PP_ON | PP_SEQUENCE_NONE | 0                     | PP_SEQUENCE_STATE_ON_IDLE)

#define IDLE_OFF_MASK		(PP_ON | PP_SEQUENCE_MASK | 0                     | 0)
#define IDLE_OFF_VALUE		(0     | PP_SEQUENCE_NONE | 0                     | 0)

#define IDLE_CYCLE_MASK		(PP_ON | PP_SEQUENCE_MASK | PP_CYCLE_DELAY_ACTIVE | PP_SEQUENCE_STATE_MASK)
#define IDLE_CYCLE_VALUE	(0     | PP_SEQUENCE_NONE | 0                     | PP_SEQUENCE_STATE_OFF_IDLE)

static void wait_panel_status(struct intel_dp *intel_dp,
				       u32 mask,
				       u32 value)
{
	struct drm_device *dev = intel_dp_to_dev(intel_dp);
	struct drm_i915_private *dev_priv = dev->dev_private;
	i915_reg_t pp_stat_reg, pp_ctrl_reg;

	lockdep_assert_held(&dev_priv->pps_mutex);

	pp_stat_reg = _pp_stat_reg(intel_dp);
	pp_ctrl_reg = _pp_ctrl_reg(intel_dp);

	DRM_DEBUG_KMS("mask %08x value %08x status %08x control %08x\n",
			mask, value,
			I915_READ(pp_stat_reg),
			I915_READ(pp_ctrl_reg));

	if (_wait_for((I915_READ(pp_stat_reg) & mask) == value,
		      5 * USEC_PER_SEC, 10 * USEC_PER_MSEC))
		DRM_ERROR("Panel status timeout: status %08x control %08x\n",
				I915_READ(pp_stat_reg),
				I915_READ(pp_ctrl_reg));

	DRM_DEBUG_KMS("Wait complete\n");
}

static void wait_panel_on(struct intel_dp *intel_dp)
{
	DRM_DEBUG_KMS("Wait for panel power on\n");
	wait_panel_status(intel_dp, IDLE_ON_MASK, IDLE_ON_VALUE);
}

static void wait_panel_off(struct intel_dp *intel_dp)
{
	DRM_DEBUG_KMS("Wait for panel power off time\n");
	wait_panel_status(intel_dp, IDLE_OFF_MASK, IDLE_OFF_VALUE);
}

static void wait_panel_power_cycle(struct intel_dp *intel_dp)
{
	ktime_t panel_power_on_time;
	s64 panel_power_off_duration;

	DRM_DEBUG_KMS("Wait for panel power cycle\n");

	/* take the difference of currrent time and panel power off time
	 * and then make panel wait for t11_t12 if needed. */
	panel_power_on_time = ktime_get_boottime();
	panel_power_off_duration = ktime_ms_delta(panel_power_on_time, intel_dp->panel_power_off_time);

	/* When we disable the VDD override bit last we have to do the manual
	 * wait. */
	if (panel_power_off_duration < (s64)intel_dp->panel_power_cycle_delay)
		wait_remaining_ms_from_jiffies(jiffies,
				       intel_dp->panel_power_cycle_delay - panel_power_off_duration);

	wait_panel_status(intel_dp, IDLE_CYCLE_MASK, IDLE_CYCLE_VALUE);
}

static void wait_backlight_on(struct intel_dp *intel_dp)
{
	wait_remaining_ms_from_jiffies(intel_dp->last_power_on,
				       intel_dp->backlight_on_delay);
}

static void edp_wait_backlight_off(struct intel_dp *intel_dp)
{
	wait_remaining_ms_from_jiffies(intel_dp->last_backlight_off,
				       intel_dp->backlight_off_delay);
}

/* Read the current pp_control value, unlocking the register if it
 * is locked
 */

static  u32 ironlake_get_pp_control(struct intel_dp *intel_dp)
{
	struct drm_device *dev = intel_dp_to_dev(intel_dp);
	struct drm_i915_private *dev_priv = dev->dev_private;
	u32 control;

	lockdep_assert_held(&dev_priv->pps_mutex);

	control = I915_READ(_pp_ctrl_reg(intel_dp));
	if (!IS_BROXTON(dev)) {
		control &= ~PANEL_UNLOCK_MASK;
		control |= PANEL_UNLOCK_REGS;
	}
	return control;
}

/*
 * Must be paired with edp_panel_vdd_off().
 * Must hold pps_mutex around the whole on/off sequence.
 * Can be nested with intel_edp_panel_vdd_{on,off}() calls.
 */
static bool edp_panel_vdd_on(struct intel_dp *intel_dp)
{
	struct drm_device *dev = intel_dp_to_dev(intel_dp);
	struct intel_digital_port *intel_dig_port = dp_to_dig_port(intel_dp);
	struct intel_encoder *intel_encoder = &intel_dig_port->base;
	struct drm_i915_private *dev_priv = dev->dev_private;
	enum intel_display_power_domain power_domain;
	u32 pp;
	i915_reg_t pp_stat_reg, pp_ctrl_reg;
	bool need_to_disable = !intel_dp->want_panel_vdd;

	lockdep_assert_held(&dev_priv->pps_mutex);

	if (!is_edp(intel_dp))
		return false;

	cancel_delayed_work(&intel_dp->panel_vdd_work);
	intel_dp->want_panel_vdd = true;

	if (edp_have_panel_vdd(intel_dp))
		return need_to_disable;

	power_domain = intel_display_port_aux_power_domain(intel_encoder);
	intel_display_power_get(dev_priv, power_domain);

	DRM_DEBUG_KMS("Turning eDP port %c VDD on\n",
		      port_name(intel_dig_port->port));

	if (!edp_have_panel_power(intel_dp))
		wait_panel_power_cycle(intel_dp);

	pp = ironlake_get_pp_control(intel_dp);
	pp |= EDP_FORCE_VDD;

	pp_stat_reg = _pp_stat_reg(intel_dp);
	pp_ctrl_reg = _pp_ctrl_reg(intel_dp);

	I915_WRITE(pp_ctrl_reg, pp);
	POSTING_READ(pp_ctrl_reg);
	DRM_DEBUG_KMS("PP_STATUS: 0x%08x PP_CONTROL: 0x%08x\n",
			I915_READ(pp_stat_reg), I915_READ(pp_ctrl_reg));
	/*
	 * If the panel wasn't on, delay before accessing aux channel
	 */
	if (!edp_have_panel_power(intel_dp)) {
		DRM_DEBUG_KMS("eDP port %c panel power wasn't enabled\n",
			      port_name(intel_dig_port->port));
		msleep(intel_dp->panel_power_up_delay);
	}

	return need_to_disable;
}

/*
 * Must be paired with intel_edp_panel_vdd_off() or
 * intel_edp_panel_off().
 * Nested calls to these functions are not allowed since
 * we drop the lock. Caller must use some higher level
 * locking to prevent nested calls from other threads.
 */
void intel_edp_panel_vdd_on(struct intel_dp *intel_dp)
{
	bool vdd;

	if (!is_edp(intel_dp))
		return;

	pps_lock(intel_dp);
	vdd = edp_panel_vdd_on(intel_dp);
	pps_unlock(intel_dp);

	I915_STATE_WARN(!vdd, "eDP port %c VDD already requested on\n",
	     port_name(dp_to_dig_port(intel_dp)->port));
}

static void edp_panel_vdd_off_sync(struct intel_dp *intel_dp)
{
	struct drm_device *dev = intel_dp_to_dev(intel_dp);
	struct drm_i915_private *dev_priv = dev->dev_private;
	struct intel_digital_port *intel_dig_port =
		dp_to_dig_port(intel_dp);
	struct intel_encoder *intel_encoder = &intel_dig_port->base;
	enum intel_display_power_domain power_domain;
	u32 pp;
	i915_reg_t pp_stat_reg, pp_ctrl_reg;

	lockdep_assert_held(&dev_priv->pps_mutex);

	WARN_ON(intel_dp->want_panel_vdd);

	if (!edp_have_panel_vdd(intel_dp))
		return;

	DRM_DEBUG_KMS("Turning eDP port %c VDD off\n",
		      port_name(intel_dig_port->port));

	pp = ironlake_get_pp_control(intel_dp);
	pp &= ~EDP_FORCE_VDD;

	pp_ctrl_reg = _pp_ctrl_reg(intel_dp);
	pp_stat_reg = _pp_stat_reg(intel_dp);

	I915_WRITE(pp_ctrl_reg, pp);
	POSTING_READ(pp_ctrl_reg);

	/* Make sure sequencer is idle before allowing subsequent activity */
	DRM_DEBUG_KMS("PP_STATUS: 0x%08x PP_CONTROL: 0x%08x\n",
	I915_READ(pp_stat_reg), I915_READ(pp_ctrl_reg));

	if ((pp & POWER_TARGET_ON) == 0)
		intel_dp->panel_power_off_time = ktime_get_boottime();

	power_domain = intel_display_port_aux_power_domain(intel_encoder);
	intel_display_power_put(dev_priv, power_domain);
}

static void edp_panel_vdd_work(struct work_struct *__work)
{
	struct intel_dp *intel_dp = container_of(to_delayed_work(__work),
						 struct intel_dp, panel_vdd_work);

	pps_lock(intel_dp);
	if (!intel_dp->want_panel_vdd)
		edp_panel_vdd_off_sync(intel_dp);
	pps_unlock(intel_dp);
}

static void edp_panel_vdd_schedule_off(struct intel_dp *intel_dp)
{
	unsigned long delay;

	/*
	 * Queue the timer to fire a long time from now (relative to the power
	 * down delay) to keep the panel power up across a sequence of
	 * operations.
	 */
	delay = msecs_to_jiffies(intel_dp->panel_power_cycle_delay * 5);
	schedule_delayed_work(&intel_dp->panel_vdd_work, delay);
}

/*
 * Must be paired with edp_panel_vdd_on().
 * Must hold pps_mutex around the whole on/off sequence.
 * Can be nested with intel_edp_panel_vdd_{on,off}() calls.
 */
static void edp_panel_vdd_off(struct intel_dp *intel_dp, bool sync)
{
	struct drm_i915_private *dev_priv =
		intel_dp_to_dev(intel_dp)->dev_private;

	lockdep_assert_held(&dev_priv->pps_mutex);

	if (!is_edp(intel_dp))
		return;

	I915_STATE_WARN(!intel_dp->want_panel_vdd, "eDP port %c VDD not forced on",
	     port_name(dp_to_dig_port(intel_dp)->port));

	intel_dp->want_panel_vdd = false;

	if (sync)
		edp_panel_vdd_off_sync(intel_dp);
	else
		edp_panel_vdd_schedule_off(intel_dp);
}

static void edp_panel_on(struct intel_dp *intel_dp)
{
	struct drm_device *dev = intel_dp_to_dev(intel_dp);
	struct drm_i915_private *dev_priv = dev->dev_private;
	u32 pp;
	i915_reg_t pp_ctrl_reg;

	lockdep_assert_held(&dev_priv->pps_mutex);

	if (!is_edp(intel_dp))
		return;

	DRM_DEBUG_KMS("Turn eDP port %c panel power on\n",
		      port_name(dp_to_dig_port(intel_dp)->port));

	if (WARN(edp_have_panel_power(intel_dp),
		 "eDP port %c panel power already on\n",
		 port_name(dp_to_dig_port(intel_dp)->port)))
		return;

	wait_panel_power_cycle(intel_dp);

	pp_ctrl_reg = _pp_ctrl_reg(intel_dp);
	pp = ironlake_get_pp_control(intel_dp);
	if (IS_GEN5(dev)) {
		/* ILK workaround: disable reset around power sequence */
		pp &= ~PANEL_POWER_RESET;
		I915_WRITE(pp_ctrl_reg, pp);
		POSTING_READ(pp_ctrl_reg);
	}

	pp |= POWER_TARGET_ON;
	if (!IS_GEN5(dev))
		pp |= PANEL_POWER_RESET;

	I915_WRITE(pp_ctrl_reg, pp);
	POSTING_READ(pp_ctrl_reg);

	wait_panel_on(intel_dp);
	intel_dp->last_power_on = jiffies;

	if (IS_GEN5(dev)) {
		pp |= PANEL_POWER_RESET; /* restore panel reset bit */
		I915_WRITE(pp_ctrl_reg, pp);
		POSTING_READ(pp_ctrl_reg);
	}
}

void intel_edp_panel_on(struct intel_dp *intel_dp)
{
	if (!is_edp(intel_dp))
		return;

	pps_lock(intel_dp);
	edp_panel_on(intel_dp);
	pps_unlock(intel_dp);
}


static void edp_panel_off(struct intel_dp *intel_dp)
{
	struct intel_digital_port *intel_dig_port = dp_to_dig_port(intel_dp);
	struct intel_encoder *intel_encoder = &intel_dig_port->base;
	struct drm_device *dev = intel_dp_to_dev(intel_dp);
	struct drm_i915_private *dev_priv = dev->dev_private;
	enum intel_display_power_domain power_domain;
	u32 pp;
	i915_reg_t pp_ctrl_reg;

	lockdep_assert_held(&dev_priv->pps_mutex);

	if (!is_edp(intel_dp))
		return;

	DRM_DEBUG_KMS("Turn eDP port %c panel power off\n",
		      port_name(dp_to_dig_port(intel_dp)->port));

	WARN(!intel_dp->want_panel_vdd, "Need eDP port %c VDD to turn off panel\n",
	     port_name(dp_to_dig_port(intel_dp)->port));

	pp = ironlake_get_pp_control(intel_dp);
	/* We need to switch off panel power _and_ force vdd, for otherwise some
	 * panels get very unhappy and cease to work. */
	pp &= ~(POWER_TARGET_ON | PANEL_POWER_RESET | EDP_FORCE_VDD |
		EDP_BLC_ENABLE);

	pp_ctrl_reg = _pp_ctrl_reg(intel_dp);

	intel_dp->want_panel_vdd = false;

	I915_WRITE(pp_ctrl_reg, pp);
	POSTING_READ(pp_ctrl_reg);

	intel_dp->panel_power_off_time = ktime_get_boottime();
	wait_panel_off(intel_dp);

	/* We got a reference when we enabled the VDD. */
	power_domain = intel_display_port_aux_power_domain(intel_encoder);
	intel_display_power_put(dev_priv, power_domain);
}

void intel_edp_panel_off(struct intel_dp *intel_dp)
{
	if (!is_edp(intel_dp))
		return;

	pps_lock(intel_dp);
	edp_panel_off(intel_dp);
	pps_unlock(intel_dp);
}

/* Enable backlight in the panel power control. */
static void _intel_edp_backlight_on(struct intel_dp *intel_dp)
{
	struct intel_digital_port *intel_dig_port = dp_to_dig_port(intel_dp);
	struct drm_device *dev = intel_dig_port->base.base.dev;
	struct drm_i915_private *dev_priv = dev->dev_private;
	u32 pp;
	i915_reg_t pp_ctrl_reg;

	/*
	 * If we enable the backlight right away following a panel power
	 * on, we may see slight flicker as the panel syncs with the eDP
	 * link.  So delay a bit to make sure the image is solid before
	 * allowing it to appear.
	 */
	wait_backlight_on(intel_dp);

	pps_lock(intel_dp);

	pp = ironlake_get_pp_control(intel_dp);
	pp |= EDP_BLC_ENABLE;

	pp_ctrl_reg = _pp_ctrl_reg(intel_dp);

	I915_WRITE(pp_ctrl_reg, pp);
	POSTING_READ(pp_ctrl_reg);

	pps_unlock(intel_dp);
}

/* Enable backlight PWM and backlight PP control. */
void intel_edp_backlight_on(struct intel_dp *intel_dp)
{
	if (!is_edp(intel_dp))
		return;

	DRM_DEBUG_KMS("\n");

	intel_panel_enable_backlight(intel_dp->attached_connector);
	_intel_edp_backlight_on(intel_dp);
}

/* Disable backlight in the panel power control. */
static void _intel_edp_backlight_off(struct intel_dp *intel_dp)
{
	struct drm_device *dev = intel_dp_to_dev(intel_dp);
	struct drm_i915_private *dev_priv = dev->dev_private;
	u32 pp;
	i915_reg_t pp_ctrl_reg;

	if (!is_edp(intel_dp))
		return;

	pps_lock(intel_dp);

	pp = ironlake_get_pp_control(intel_dp);
	pp &= ~EDP_BLC_ENABLE;

	pp_ctrl_reg = _pp_ctrl_reg(intel_dp);

	I915_WRITE(pp_ctrl_reg, pp);
	POSTING_READ(pp_ctrl_reg);

	pps_unlock(intel_dp);

	intel_dp->last_backlight_off = jiffies;
	edp_wait_backlight_off(intel_dp);
}

/* Disable backlight PP control and backlight PWM. */
void intel_edp_backlight_off(struct intel_dp *intel_dp)
{
	if (!is_edp(intel_dp))
		return;

	DRM_DEBUG_KMS("\n");

	_intel_edp_backlight_off(intel_dp);
	intel_panel_disable_backlight(intel_dp->attached_connector);
}

/*
 * Hook for controlling the panel power control backlight through the bl_power
 * sysfs attribute. Take care to handle multiple calls.
 */
static void intel_edp_backlight_power(struct intel_connector *connector,
				      bool enable)
{
	struct intel_dp *intel_dp = intel_attached_dp(&connector->base);
	bool is_enabled;

	pps_lock(intel_dp);
	is_enabled = ironlake_get_pp_control(intel_dp) & EDP_BLC_ENABLE;
	pps_unlock(intel_dp);

	if (is_enabled == enable)
		return;

	DRM_DEBUG_KMS("panel power control backlight %s\n",
		      enable ? "enable" : "disable");

	if (enable)
		_intel_edp_backlight_on(intel_dp);
	else
		_intel_edp_backlight_off(intel_dp);
}

static void assert_dp_port(struct intel_dp *intel_dp, bool state)
{
	struct intel_digital_port *dig_port = dp_to_dig_port(intel_dp);
	struct drm_i915_private *dev_priv = to_i915(dig_port->base.base.dev);
	bool cur_state = I915_READ(intel_dp->output_reg) & DP_PORT_EN;

	I915_STATE_WARN(cur_state != state,
			"DP port %c state assertion failure (expected %s, current %s)\n",
			port_name(dig_port->port),
			onoff(state), onoff(cur_state));
}
#define assert_dp_port_disabled(d) assert_dp_port((d), false)

static void assert_edp_pll(struct drm_i915_private *dev_priv, bool state)
{
	bool cur_state = I915_READ(DP_A) & DP_PLL_ENABLE;

	I915_STATE_WARN(cur_state != state,
			"eDP PLL state assertion failure (expected %s, current %s)\n",
			onoff(state), onoff(cur_state));
}
#define assert_edp_pll_enabled(d) assert_edp_pll((d), true)
#define assert_edp_pll_disabled(d) assert_edp_pll((d), false)

static void ironlake_edp_pll_on(struct intel_dp *intel_dp)
{
	struct intel_digital_port *intel_dig_port = dp_to_dig_port(intel_dp);
	struct intel_crtc *crtc = to_intel_crtc(intel_dig_port->base.base.crtc);
	struct drm_i915_private *dev_priv = to_i915(crtc->base.dev);

	assert_pipe_disabled(dev_priv, crtc->pipe);
	assert_dp_port_disabled(intel_dp);
	assert_edp_pll_disabled(dev_priv);

	DRM_DEBUG_KMS("enabling eDP PLL for clock %d\n",
		      crtc->config->port_clock);

	intel_dp->DP &= ~DP_PLL_FREQ_MASK;

	if (crtc->config->port_clock == 162000)
		intel_dp->DP |= DP_PLL_FREQ_162MHZ;
	else
		intel_dp->DP |= DP_PLL_FREQ_270MHZ;

	I915_WRITE(DP_A, intel_dp->DP);
	POSTING_READ(DP_A);
	udelay(500);

	/*
	 * [DevILK] Work around required when enabling DP PLL
	 * while a pipe is enabled going to FDI:
	 * 1. Wait for the start of vertical blank on the enabled pipe going to FDI
	 * 2. Program DP PLL enable
	 */
	if (IS_GEN5(dev_priv))
		intel_wait_for_vblank_if_active(dev_priv->dev, !crtc->pipe);

	intel_dp->DP |= DP_PLL_ENABLE;

	I915_WRITE(DP_A, intel_dp->DP);
	POSTING_READ(DP_A);
	udelay(200);
}

static void ironlake_edp_pll_off(struct intel_dp *intel_dp)
{
	struct intel_digital_port *intel_dig_port = dp_to_dig_port(intel_dp);
	struct intel_crtc *crtc = to_intel_crtc(intel_dig_port->base.base.crtc);
	struct drm_i915_private *dev_priv = to_i915(crtc->base.dev);

	assert_pipe_disabled(dev_priv, crtc->pipe);
	assert_dp_port_disabled(intel_dp);
	assert_edp_pll_enabled(dev_priv);

	DRM_DEBUG_KMS("disabling eDP PLL\n");

	intel_dp->DP &= ~DP_PLL_ENABLE;

	I915_WRITE(DP_A, intel_dp->DP);
	POSTING_READ(DP_A);
	udelay(200);
}

/* If the sink supports it, try to set the power state appropriately */
void intel_dp_sink_dpms(struct intel_dp *intel_dp, int mode)
{
	int ret, i;

	/* Should have a valid DPCD by this point */
	if (intel_dp->dpcd[DP_DPCD_REV] < 0x11)
		return;

	if (mode != DRM_MODE_DPMS_ON) {
		ret = drm_dp_dpcd_writeb(&intel_dp->aux, DP_SET_POWER,
					 DP_SET_POWER_D3);
	} else {
		/*
		 * When turning on, we need to retry for 1ms to give the sink
		 * time to wake up.
		 */
		for (i = 0; i < 3; i++) {
			ret = drm_dp_dpcd_writeb(&intel_dp->aux, DP_SET_POWER,
						 DP_SET_POWER_D0);
			if (ret == 1)
				break;
			msleep(1);
		}
	}

	if (ret != 1)
		DRM_DEBUG_KMS("failed to %s sink power state\n",
			      mode == DRM_MODE_DPMS_ON ? "enable" : "disable");
}

static bool intel_dp_get_hw_state(struct intel_encoder *encoder,
				  enum pipe *pipe)
{
	struct intel_dp *intel_dp = enc_to_intel_dp(&encoder->base);
	enum port port = dp_to_dig_port(intel_dp)->port;
	struct drm_device *dev = encoder->base.dev;
	struct drm_i915_private *dev_priv = dev->dev_private;
	enum intel_display_power_domain power_domain;
	u32 tmp;
	bool ret;

	power_domain = intel_display_port_power_domain(encoder);
	if (!intel_display_power_get_if_enabled(dev_priv, power_domain))
		return false;

	ret = false;

	tmp = I915_READ(intel_dp->output_reg);

	if (!(tmp & DP_PORT_EN))
		goto out;

	if (IS_GEN7(dev) && port == PORT_A) {
		*pipe = PORT_TO_PIPE_CPT(tmp);
	} else if (HAS_PCH_CPT(dev) && port != PORT_A) {
		enum pipe p;

		for_each_pipe(dev_priv, p) {
			u32 trans_dp = I915_READ(TRANS_DP_CTL(p));
			if (TRANS_DP_PIPE_TO_PORT(trans_dp) == port) {
				*pipe = p;
				ret = true;

				goto out;
			}
		}

		DRM_DEBUG_KMS("No pipe for dp port 0x%x found\n",
			      i915_mmio_reg_offset(intel_dp->output_reg));
	} else if (IS_CHERRYVIEW(dev)) {
		*pipe = DP_PORT_TO_PIPE_CHV(tmp);
	} else {
		*pipe = PORT_TO_PIPE(tmp);
	}

	ret = true;

out:
	intel_display_power_put(dev_priv, power_domain);

	return ret;
}

static void intel_dp_get_config(struct intel_encoder *encoder,
				struct intel_crtc_state *pipe_config)
{
	struct intel_dp *intel_dp = enc_to_intel_dp(&encoder->base);
	u32 tmp, flags = 0;
	struct drm_device *dev = encoder->base.dev;
	struct drm_i915_private *dev_priv = dev->dev_private;
	enum port port = dp_to_dig_port(intel_dp)->port;
	struct intel_crtc *crtc = to_intel_crtc(encoder->base.crtc);

	tmp = I915_READ(intel_dp->output_reg);

	pipe_config->has_audio = tmp & DP_AUDIO_OUTPUT_ENABLE && port != PORT_A;

	if (HAS_PCH_CPT(dev) && port != PORT_A) {
		u32 trans_dp = I915_READ(TRANS_DP_CTL(crtc->pipe));

		if (trans_dp & TRANS_DP_HSYNC_ACTIVE_HIGH)
			flags |= DRM_MODE_FLAG_PHSYNC;
		else
			flags |= DRM_MODE_FLAG_NHSYNC;

		if (trans_dp & TRANS_DP_VSYNC_ACTIVE_HIGH)
			flags |= DRM_MODE_FLAG_PVSYNC;
		else
			flags |= DRM_MODE_FLAG_NVSYNC;
	} else {
		if (tmp & DP_SYNC_HS_HIGH)
			flags |= DRM_MODE_FLAG_PHSYNC;
		else
			flags |= DRM_MODE_FLAG_NHSYNC;

		if (tmp & DP_SYNC_VS_HIGH)
			flags |= DRM_MODE_FLAG_PVSYNC;
		else
			flags |= DRM_MODE_FLAG_NVSYNC;
	}

	pipe_config->base.adjusted_mode.flags |= flags;

	if (!HAS_PCH_SPLIT(dev) && !IS_VALLEYVIEW(dev) &&
	    !IS_CHERRYVIEW(dev) && tmp & DP_COLOR_RANGE_16_235)
		pipe_config->limited_color_range = true;

	pipe_config->has_dp_encoder = true;

	pipe_config->lane_count =
		((tmp & DP_PORT_WIDTH_MASK) >> DP_PORT_WIDTH_SHIFT) + 1;

	intel_dp_get_m_n(crtc, pipe_config);

	if (port == PORT_A) {
		if ((I915_READ(DP_A) & DP_PLL_FREQ_MASK) == DP_PLL_FREQ_162MHZ)
			pipe_config->port_clock = 162000;
		else
			pipe_config->port_clock = 270000;
	}

	pipe_config->base.adjusted_mode.crtc_clock =
		intel_dotclock_calculate(pipe_config->port_clock,
					 &pipe_config->dp_m_n);

	if (is_edp(intel_dp) && dev_priv->vbt.edp.bpp &&
	    pipe_config->pipe_bpp > dev_priv->vbt.edp.bpp) {
		/*
		 * This is a big fat ugly hack.
		 *
		 * Some machines in UEFI boot mode provide us a VBT that has 18
		 * bpp and 1.62 GHz link bandwidth for eDP, which for reasons
		 * unknown we fail to light up. Yet the same BIOS boots up with
		 * 24 bpp and 2.7 GHz link. Use the same bpp as the BIOS uses as
		 * max, not what it tells us to use.
		 *
		 * Note: This will still be broken if the eDP panel is not lit
		 * up by the BIOS, and thus we can't get the mode at module
		 * load.
		 */
		DRM_DEBUG_KMS("pipe has %d bpp for eDP panel, overriding BIOS-provided max %d bpp\n",
			      pipe_config->pipe_bpp, dev_priv->vbt.edp.bpp);
		dev_priv->vbt.edp.bpp = pipe_config->pipe_bpp;
	}
}

static void intel_disable_dp(struct intel_encoder *encoder)
{
	struct intel_dp *intel_dp = enc_to_intel_dp(&encoder->base);
	struct drm_device *dev = encoder->base.dev;
	struct intel_crtc *crtc = to_intel_crtc(encoder->base.crtc);

	if (crtc->config->has_audio)
		intel_audio_codec_disable(encoder);

	if (HAS_PSR(dev) && !HAS_DDI(dev))
		intel_psr_disable(intel_dp);

	/* Make sure the panel is off before trying to change the mode. But also
	 * ensure that we have vdd while we switch off the panel. */
	intel_edp_panel_vdd_on(intel_dp);
	intel_edp_backlight_off(intel_dp);
	intel_dp_sink_dpms(intel_dp, DRM_MODE_DPMS_OFF);
	intel_edp_panel_off(intel_dp);

	/* disable the port before the pipe on g4x */
	if (INTEL_INFO(dev)->gen < 5)
		intel_dp_link_down(intel_dp);
}

static void ilk_post_disable_dp(struct intel_encoder *encoder)
{
	struct intel_dp *intel_dp = enc_to_intel_dp(&encoder->base);
	enum port port = dp_to_dig_port(intel_dp)->port;

	intel_dp_link_down(intel_dp);

	/* Only ilk+ has port A */
	if (port == PORT_A)
		ironlake_edp_pll_off(intel_dp);
}

static void vlv_post_disable_dp(struct intel_encoder *encoder)
{
	struct intel_dp *intel_dp = enc_to_intel_dp(&encoder->base);

	intel_dp_link_down(intel_dp);
}

static void chv_post_disable_dp(struct intel_encoder *encoder)
{
	struct intel_dp *intel_dp = enc_to_intel_dp(&encoder->base);
	struct drm_device *dev = encoder->base.dev;
	struct drm_i915_private *dev_priv = dev->dev_private;

	intel_dp_link_down(intel_dp);

	mutex_lock(&dev_priv->sb_lock);

	/* Assert data lane reset */
	chv_data_lane_soft_reset(encoder, true);

	mutex_unlock(&dev_priv->sb_lock);
}

static void
_intel_dp_set_link_train(struct intel_dp *intel_dp,
			 uint32_t *DP,
			 uint8_t dp_train_pat)
{
	struct intel_digital_port *intel_dig_port = dp_to_dig_port(intel_dp);
	struct drm_device *dev = intel_dig_port->base.base.dev;
	struct drm_i915_private *dev_priv = dev->dev_private;
	enum port port = intel_dig_port->port;

	if (HAS_DDI(dev)) {
		uint32_t temp = I915_READ(DP_TP_CTL(port));

		if (dp_train_pat & DP_LINK_SCRAMBLING_DISABLE)
			temp |= DP_TP_CTL_SCRAMBLE_DISABLE;
		else
			temp &= ~DP_TP_CTL_SCRAMBLE_DISABLE;

		temp &= ~DP_TP_CTL_LINK_TRAIN_MASK;
		switch (dp_train_pat & DP_TRAINING_PATTERN_MASK) {
		case DP_TRAINING_PATTERN_DISABLE:
			temp |= DP_TP_CTL_LINK_TRAIN_NORMAL;

			break;
		case DP_TRAINING_PATTERN_1:
			temp |= DP_TP_CTL_LINK_TRAIN_PAT1;
			break;
		case DP_TRAINING_PATTERN_2:
			temp |= DP_TP_CTL_LINK_TRAIN_PAT2;
			break;
		case DP_TRAINING_PATTERN_3:
			temp |= DP_TP_CTL_LINK_TRAIN_PAT3;
			break;
		}
		I915_WRITE(DP_TP_CTL(port), temp);

	} else if ((IS_GEN7(dev) && port == PORT_A) ||
		   (HAS_PCH_CPT(dev) && port != PORT_A)) {
		*DP &= ~DP_LINK_TRAIN_MASK_CPT;

		switch (dp_train_pat & DP_TRAINING_PATTERN_MASK) {
		case DP_TRAINING_PATTERN_DISABLE:
			*DP |= DP_LINK_TRAIN_OFF_CPT;
			break;
		case DP_TRAINING_PATTERN_1:
			*DP |= DP_LINK_TRAIN_PAT_1_CPT;
			break;
		case DP_TRAINING_PATTERN_2:
			*DP |= DP_LINK_TRAIN_PAT_2_CPT;
			break;
		case DP_TRAINING_PATTERN_3:
			DRM_ERROR("DP training pattern 3 not supported\n");
			*DP |= DP_LINK_TRAIN_PAT_2_CPT;
			break;
		}

	} else {
		if (IS_CHERRYVIEW(dev))
			*DP &= ~DP_LINK_TRAIN_MASK_CHV;
		else
			*DP &= ~DP_LINK_TRAIN_MASK;

		switch (dp_train_pat & DP_TRAINING_PATTERN_MASK) {
		case DP_TRAINING_PATTERN_DISABLE:
			*DP |= DP_LINK_TRAIN_OFF;
			break;
		case DP_TRAINING_PATTERN_1:
			*DP |= DP_LINK_TRAIN_PAT_1;
			break;
		case DP_TRAINING_PATTERN_2:
			*DP |= DP_LINK_TRAIN_PAT_2;
			break;
		case DP_TRAINING_PATTERN_3:
			if (IS_CHERRYVIEW(dev)) {
				*DP |= DP_LINK_TRAIN_PAT_3_CHV;
			} else {
				DRM_ERROR("DP training pattern 3 not supported\n");
				*DP |= DP_LINK_TRAIN_PAT_2;
			}
			break;
		}
	}
}

static void intel_dp_enable_port(struct intel_dp *intel_dp)
{
	struct drm_device *dev = intel_dp_to_dev(intel_dp);
	struct drm_i915_private *dev_priv = dev->dev_private;
	struct intel_crtc *crtc =
		to_intel_crtc(dp_to_dig_port(intel_dp)->base.base.crtc);

	/* enable with pattern 1 (as per spec) */
	_intel_dp_set_link_train(intel_dp, &intel_dp->DP,
				 DP_TRAINING_PATTERN_1);

	I915_WRITE(intel_dp->output_reg, intel_dp->DP);
	POSTING_READ(intel_dp->output_reg);

	/*
	 * Magic for VLV/CHV. We _must_ first set up the register
	 * without actually enabling the port, and then do another
	 * write to enable the port. Otherwise link training will
	 * fail when the power sequencer is freshly used for this port.
	 */
	intel_dp->DP |= DP_PORT_EN;
	if (crtc->config->has_audio)
		intel_dp->DP |= DP_AUDIO_OUTPUT_ENABLE;

	I915_WRITE(intel_dp->output_reg, intel_dp->DP);
	POSTING_READ(intel_dp->output_reg);
}

static void intel_enable_dp(struct intel_encoder *encoder)
{
	struct intel_dp *intel_dp = enc_to_intel_dp(&encoder->base);
	struct drm_device *dev = encoder->base.dev;
	struct drm_i915_private *dev_priv = dev->dev_private;
	struct intel_crtc *crtc = to_intel_crtc(encoder->base.crtc);
	uint32_t dp_reg = I915_READ(intel_dp->output_reg);
	enum pipe pipe = crtc->pipe;

	if (WARN_ON(dp_reg & DP_PORT_EN))
		return;

	pps_lock(intel_dp);

	if (IS_VALLEYVIEW(dev) || IS_CHERRYVIEW(dev))
		vlv_init_panel_power_sequencer(intel_dp);

	intel_dp_enable_port(intel_dp);

	edp_panel_vdd_on(intel_dp);
	edp_panel_on(intel_dp);
	edp_panel_vdd_off(intel_dp, true);

	pps_unlock(intel_dp);

	if (IS_VALLEYVIEW(dev) || IS_CHERRYVIEW(dev)) {
		unsigned int lane_mask = 0x0;

		if (IS_CHERRYVIEW(dev))
			lane_mask = intel_dp_unused_lane_mask(crtc->config->lane_count);

		vlv_wait_port_ready(dev_priv, dp_to_dig_port(intel_dp),
				    lane_mask);
	}

	intel_dp_sink_dpms(intel_dp, DRM_MODE_DPMS_ON);
	intel_dp_start_link_train(intel_dp);
	intel_dp_stop_link_train(intel_dp);

	if (crtc->config->has_audio) {
		DRM_DEBUG_DRIVER("Enabling DP audio on pipe %c\n",
				 pipe_name(pipe));
		intel_audio_codec_enable(encoder);
	}
}

static void g4x_enable_dp(struct intel_encoder *encoder)
{
	struct intel_dp *intel_dp = enc_to_intel_dp(&encoder->base);

	intel_enable_dp(encoder);
	intel_edp_backlight_on(intel_dp);
}

static void vlv_enable_dp(struct intel_encoder *encoder)
{
	struct intel_dp *intel_dp = enc_to_intel_dp(&encoder->base);

	intel_edp_backlight_on(intel_dp);
	intel_psr_enable(intel_dp);
}

static void g4x_pre_enable_dp(struct intel_encoder *encoder)
{
	struct intel_dp *intel_dp = enc_to_intel_dp(&encoder->base);
	enum port port = dp_to_dig_port(intel_dp)->port;

	intel_dp_prepare(encoder);

	/* Only ilk+ has port A */
	if (port == PORT_A)
		ironlake_edp_pll_on(intel_dp);
}

static void vlv_detach_power_sequencer(struct intel_dp *intel_dp)
{
	struct intel_digital_port *intel_dig_port = dp_to_dig_port(intel_dp);
	struct drm_i915_private *dev_priv = intel_dig_port->base.base.dev->dev_private;
	enum pipe pipe = intel_dp->pps_pipe;
	i915_reg_t pp_on_reg = VLV_PIPE_PP_ON_DELAYS(pipe);

	edp_panel_vdd_off_sync(intel_dp);

	/*
	 * VLV seems to get confused when multiple power seqeuencers
	 * have the same port selected (even if only one has power/vdd
	 * enabled). The failure manifests as vlv_wait_port_ready() failing
	 * CHV on the other hand doesn't seem to mind having the same port
	 * selected in multiple power seqeuencers, but let's clear the
	 * port select always when logically disconnecting a power sequencer
	 * from a port.
	 */
	DRM_DEBUG_KMS("detaching pipe %c power sequencer from port %c\n",
		      pipe_name(pipe), port_name(intel_dig_port->port));
	I915_WRITE(pp_on_reg, 0);
	POSTING_READ(pp_on_reg);

	intel_dp->pps_pipe = INVALID_PIPE;
}

static void vlv_steal_power_sequencer(struct drm_device *dev,
				      enum pipe pipe)
{
	struct drm_i915_private *dev_priv = dev->dev_private;
	struct intel_encoder *encoder;

	lockdep_assert_held(&dev_priv->pps_mutex);

	if (WARN_ON(pipe != PIPE_A && pipe != PIPE_B))
		return;

	for_each_intel_encoder(dev, encoder) {
		struct intel_dp *intel_dp;
		enum port port;

		if (encoder->type != INTEL_OUTPUT_EDP)
			continue;

		intel_dp = enc_to_intel_dp(&encoder->base);
		port = dp_to_dig_port(intel_dp)->port;

		if (intel_dp->pps_pipe != pipe)
			continue;

		DRM_DEBUG_KMS("stealing pipe %c power sequencer from port %c\n",
			      pipe_name(pipe), port_name(port));

		WARN(encoder->base.crtc,
		     "stealing pipe %c power sequencer from active eDP port %c\n",
		     pipe_name(pipe), port_name(port));

		/* make sure vdd is off before we steal it */
		vlv_detach_power_sequencer(intel_dp);
	}
}

static void vlv_init_panel_power_sequencer(struct intel_dp *intel_dp)
{
	struct intel_digital_port *intel_dig_port = dp_to_dig_port(intel_dp);
	struct intel_encoder *encoder = &intel_dig_port->base;
	struct drm_device *dev = encoder->base.dev;
	struct drm_i915_private *dev_priv = dev->dev_private;
	struct intel_crtc *crtc = to_intel_crtc(encoder->base.crtc);

	lockdep_assert_held(&dev_priv->pps_mutex);

	if (!is_edp(intel_dp))
		return;

	if (intel_dp->pps_pipe == crtc->pipe)
		return;

	/*
	 * If another power sequencer was being used on this
	 * port previously make sure to turn off vdd there while
	 * we still have control of it.
	 */
	if (intel_dp->pps_pipe != INVALID_PIPE)
		vlv_detach_power_sequencer(intel_dp);

	/*
	 * We may be stealing the power
	 * sequencer from another port.
	 */
	vlv_steal_power_sequencer(dev, crtc->pipe);

	/* now it's all ours */
	intel_dp->pps_pipe = crtc->pipe;

	DRM_DEBUG_KMS("initializing pipe %c power sequencer for port %c\n",
		      pipe_name(intel_dp->pps_pipe), port_name(intel_dig_port->port));

	/* init power sequencer on this pipe and port */
	intel_dp_init_panel_power_sequencer(dev, intel_dp);
	intel_dp_init_panel_power_sequencer_registers(dev, intel_dp);
}

static void vlv_pre_enable_dp(struct intel_encoder *encoder)
{
	vlv_phy_pre_encoder_enable(encoder);

	intel_enable_dp(encoder);
}

static void vlv_dp_pre_pll_enable(struct intel_encoder *encoder)
{
	intel_dp_prepare(encoder);

	vlv_phy_pre_pll_enable(encoder);
}

static void chv_pre_enable_dp(struct intel_encoder *encoder)
{
	chv_phy_pre_encoder_enable(encoder);

	intel_enable_dp(encoder);

	/* Second common lane will stay alive on its own now */
	chv_phy_release_cl2_override(encoder);
}

static void chv_dp_pre_pll_enable(struct intel_encoder *encoder)
{
	intel_dp_prepare(encoder);

	chv_phy_pre_pll_enable(encoder);
}

static void chv_dp_post_pll_disable(struct intel_encoder *encoder)
{
	chv_phy_post_pll_disable(encoder);
}

/*
 * Fetch AUX CH registers 0x202 - 0x207 which contain
 * link status information
 */
bool
intel_dp_get_link_status(struct intel_dp *intel_dp, uint8_t link_status[DP_LINK_STATUS_SIZE])
{
	return drm_dp_dpcd_read(&intel_dp->aux, DP_LANE0_1_STATUS, link_status,
				DP_LINK_STATUS_SIZE) == DP_LINK_STATUS_SIZE;
}

/* These are source-specific values. */
uint8_t
intel_dp_voltage_max(struct intel_dp *intel_dp)
{
	struct drm_device *dev = intel_dp_to_dev(intel_dp);
	struct drm_i915_private *dev_priv = dev->dev_private;
	enum port port = dp_to_dig_port(intel_dp)->port;

	if (IS_BROXTON(dev))
		return DP_TRAIN_VOLTAGE_SWING_LEVEL_3;
	else if (INTEL_INFO(dev)->gen >= 9) {
		if (dev_priv->vbt.edp.low_vswing && port == PORT_A)
			return DP_TRAIN_VOLTAGE_SWING_LEVEL_3;
		return DP_TRAIN_VOLTAGE_SWING_LEVEL_2;
	} else if (IS_VALLEYVIEW(dev) || IS_CHERRYVIEW(dev))
		return DP_TRAIN_VOLTAGE_SWING_LEVEL_3;
	else if (IS_GEN7(dev) && port == PORT_A)
		return DP_TRAIN_VOLTAGE_SWING_LEVEL_2;
	else if (HAS_PCH_CPT(dev) && port != PORT_A)
		return DP_TRAIN_VOLTAGE_SWING_LEVEL_3;
	else
		return DP_TRAIN_VOLTAGE_SWING_LEVEL_2;
}

uint8_t
intel_dp_pre_emphasis_max(struct intel_dp *intel_dp, uint8_t voltage_swing)
{
	struct drm_device *dev = intel_dp_to_dev(intel_dp);
	enum port port = dp_to_dig_port(intel_dp)->port;

	if (INTEL_INFO(dev)->gen >= 9) {
		switch (voltage_swing & DP_TRAIN_VOLTAGE_SWING_MASK) {
		case DP_TRAIN_VOLTAGE_SWING_LEVEL_0:
			return DP_TRAIN_PRE_EMPH_LEVEL_3;
		case DP_TRAIN_VOLTAGE_SWING_LEVEL_1:
			return DP_TRAIN_PRE_EMPH_LEVEL_2;
		case DP_TRAIN_VOLTAGE_SWING_LEVEL_2:
			return DP_TRAIN_PRE_EMPH_LEVEL_1;
		case DP_TRAIN_VOLTAGE_SWING_LEVEL_3:
			return DP_TRAIN_PRE_EMPH_LEVEL_0;
		default:
			return DP_TRAIN_PRE_EMPH_LEVEL_0;
		}
	} else if (IS_HASWELL(dev) || IS_BROADWELL(dev)) {
		switch (voltage_swing & DP_TRAIN_VOLTAGE_SWING_MASK) {
		case DP_TRAIN_VOLTAGE_SWING_LEVEL_0:
			return DP_TRAIN_PRE_EMPH_LEVEL_3;
		case DP_TRAIN_VOLTAGE_SWING_LEVEL_1:
			return DP_TRAIN_PRE_EMPH_LEVEL_2;
		case DP_TRAIN_VOLTAGE_SWING_LEVEL_2:
			return DP_TRAIN_PRE_EMPH_LEVEL_1;
		case DP_TRAIN_VOLTAGE_SWING_LEVEL_3:
		default:
			return DP_TRAIN_PRE_EMPH_LEVEL_0;
		}
	} else if (IS_VALLEYVIEW(dev) || IS_CHERRYVIEW(dev)) {
		switch (voltage_swing & DP_TRAIN_VOLTAGE_SWING_MASK) {
		case DP_TRAIN_VOLTAGE_SWING_LEVEL_0:
			return DP_TRAIN_PRE_EMPH_LEVEL_3;
		case DP_TRAIN_VOLTAGE_SWING_LEVEL_1:
			return DP_TRAIN_PRE_EMPH_LEVEL_2;
		case DP_TRAIN_VOLTAGE_SWING_LEVEL_2:
			return DP_TRAIN_PRE_EMPH_LEVEL_1;
		case DP_TRAIN_VOLTAGE_SWING_LEVEL_3:
		default:
			return DP_TRAIN_PRE_EMPH_LEVEL_0;
		}
	} else if (IS_GEN7(dev) && port == PORT_A) {
		switch (voltage_swing & DP_TRAIN_VOLTAGE_SWING_MASK) {
		case DP_TRAIN_VOLTAGE_SWING_LEVEL_0:
			return DP_TRAIN_PRE_EMPH_LEVEL_2;
		case DP_TRAIN_VOLTAGE_SWING_LEVEL_1:
		case DP_TRAIN_VOLTAGE_SWING_LEVEL_2:
			return DP_TRAIN_PRE_EMPH_LEVEL_1;
		default:
			return DP_TRAIN_PRE_EMPH_LEVEL_0;
		}
	} else {
		switch (voltage_swing & DP_TRAIN_VOLTAGE_SWING_MASK) {
		case DP_TRAIN_VOLTAGE_SWING_LEVEL_0:
			return DP_TRAIN_PRE_EMPH_LEVEL_2;
		case DP_TRAIN_VOLTAGE_SWING_LEVEL_1:
			return DP_TRAIN_PRE_EMPH_LEVEL_2;
		case DP_TRAIN_VOLTAGE_SWING_LEVEL_2:
			return DP_TRAIN_PRE_EMPH_LEVEL_1;
		case DP_TRAIN_VOLTAGE_SWING_LEVEL_3:
		default:
			return DP_TRAIN_PRE_EMPH_LEVEL_0;
		}
	}
}

static uint32_t vlv_signal_levels(struct intel_dp *intel_dp)
{
	struct intel_encoder *encoder = &dp_to_dig_port(intel_dp)->base;
	unsigned long demph_reg_value, preemph_reg_value,
		uniqtranscale_reg_value;
	uint8_t train_set = intel_dp->train_set[0];

	switch (train_set & DP_TRAIN_PRE_EMPHASIS_MASK) {
	case DP_TRAIN_PRE_EMPH_LEVEL_0:
		preemph_reg_value = 0x0004000;
		switch (train_set & DP_TRAIN_VOLTAGE_SWING_MASK) {
		case DP_TRAIN_VOLTAGE_SWING_LEVEL_0:
			demph_reg_value = 0x2B405555;
			uniqtranscale_reg_value = 0x552AB83A;
			break;
		case DP_TRAIN_VOLTAGE_SWING_LEVEL_1:
			demph_reg_value = 0x2B404040;
			uniqtranscale_reg_value = 0x5548B83A;
			break;
		case DP_TRAIN_VOLTAGE_SWING_LEVEL_2:
			demph_reg_value = 0x2B245555;
			uniqtranscale_reg_value = 0x5560B83A;
			break;
		case DP_TRAIN_VOLTAGE_SWING_LEVEL_3:
			demph_reg_value = 0x2B405555;
			uniqtranscale_reg_value = 0x5598DA3A;
			break;
		default:
			return 0;
		}
		break;
	case DP_TRAIN_PRE_EMPH_LEVEL_1:
		preemph_reg_value = 0x0002000;
		switch (train_set & DP_TRAIN_VOLTAGE_SWING_MASK) {
		case DP_TRAIN_VOLTAGE_SWING_LEVEL_0:
			demph_reg_value = 0x2B404040;
			uniqtranscale_reg_value = 0x5552B83A;
			break;
		case DP_TRAIN_VOLTAGE_SWING_LEVEL_1:
			demph_reg_value = 0x2B404848;
			uniqtranscale_reg_value = 0x5580B83A;
			break;
		case DP_TRAIN_VOLTAGE_SWING_LEVEL_2:
			demph_reg_value = 0x2B404040;
			uniqtranscale_reg_value = 0x55ADDA3A;
			break;
		default:
			return 0;
		}
		break;
	case DP_TRAIN_PRE_EMPH_LEVEL_2:
		preemph_reg_value = 0x0000000;
		switch (train_set & DP_TRAIN_VOLTAGE_SWING_MASK) {
		case DP_TRAIN_VOLTAGE_SWING_LEVEL_0:
			demph_reg_value = 0x2B305555;
			uniqtranscale_reg_value = 0x5570B83A;
			break;
		case DP_TRAIN_VOLTAGE_SWING_LEVEL_1:
			demph_reg_value = 0x2B2B4040;
			uniqtranscale_reg_value = 0x55ADDA3A;
			break;
		default:
			return 0;
		}
		break;
	case DP_TRAIN_PRE_EMPH_LEVEL_3:
		preemph_reg_value = 0x0006000;
		switch (train_set & DP_TRAIN_VOLTAGE_SWING_MASK) {
		case DP_TRAIN_VOLTAGE_SWING_LEVEL_0:
			demph_reg_value = 0x1B405555;
			uniqtranscale_reg_value = 0x55ADDA3A;
			break;
		default:
			return 0;
		}
		break;
	default:
		return 0;
	}

	vlv_set_phy_signal_level(encoder, demph_reg_value, preemph_reg_value,
				 uniqtranscale_reg_value, 0);

	return 0;
}

static uint32_t chv_signal_levels(struct intel_dp *intel_dp)
{
	struct intel_encoder *encoder = &dp_to_dig_port(intel_dp)->base;
	u32 deemph_reg_value, margin_reg_value;
	bool uniq_trans_scale = false;
	uint8_t train_set = intel_dp->train_set[0];

	switch (train_set & DP_TRAIN_PRE_EMPHASIS_MASK) {
	case DP_TRAIN_PRE_EMPH_LEVEL_0:
		switch (train_set & DP_TRAIN_VOLTAGE_SWING_MASK) {
		case DP_TRAIN_VOLTAGE_SWING_LEVEL_0:
			deemph_reg_value = 128;
			margin_reg_value = 52;
			break;
		case DP_TRAIN_VOLTAGE_SWING_LEVEL_1:
			deemph_reg_value = 128;
			margin_reg_value = 77;
			break;
		case DP_TRAIN_VOLTAGE_SWING_LEVEL_2:
			deemph_reg_value = 128;
			margin_reg_value = 102;
			break;
		case DP_TRAIN_VOLTAGE_SWING_LEVEL_3:
			deemph_reg_value = 128;
			margin_reg_value = 154;
			uniq_trans_scale = true;
			break;
		default:
			return 0;
		}
		break;
	case DP_TRAIN_PRE_EMPH_LEVEL_1:
		switch (train_set & DP_TRAIN_VOLTAGE_SWING_MASK) {
		case DP_TRAIN_VOLTAGE_SWING_LEVEL_0:
			deemph_reg_value = 85;
			margin_reg_value = 78;
			break;
		case DP_TRAIN_VOLTAGE_SWING_LEVEL_1:
			deemph_reg_value = 85;
			margin_reg_value = 116;
			break;
		case DP_TRAIN_VOLTAGE_SWING_LEVEL_2:
			deemph_reg_value = 85;
			margin_reg_value = 154;
			break;
		default:
			return 0;
		}
		break;
	case DP_TRAIN_PRE_EMPH_LEVEL_2:
		switch (train_set & DP_TRAIN_VOLTAGE_SWING_MASK) {
		case DP_TRAIN_VOLTAGE_SWING_LEVEL_0:
			deemph_reg_value = 64;
			margin_reg_value = 104;
			break;
		case DP_TRAIN_VOLTAGE_SWING_LEVEL_1:
			deemph_reg_value = 64;
			margin_reg_value = 154;
			break;
		default:
			return 0;
		}
		break;
	case DP_TRAIN_PRE_EMPH_LEVEL_3:
		switch (train_set & DP_TRAIN_VOLTAGE_SWING_MASK) {
		case DP_TRAIN_VOLTAGE_SWING_LEVEL_0:
			deemph_reg_value = 43;
			margin_reg_value = 154;
			break;
		default:
			return 0;
		}
		break;
	default:
		return 0;
	}

	chv_set_phy_signal_level(encoder, deemph_reg_value,
				 margin_reg_value, uniq_trans_scale);

	return 0;
}

static uint32_t
gen4_signal_levels(uint8_t train_set)
{
	uint32_t	signal_levels = 0;

	switch (train_set & DP_TRAIN_VOLTAGE_SWING_MASK) {
	case DP_TRAIN_VOLTAGE_SWING_LEVEL_0:
	default:
		signal_levels |= DP_VOLTAGE_0_4;
		break;
	case DP_TRAIN_VOLTAGE_SWING_LEVEL_1:
		signal_levels |= DP_VOLTAGE_0_6;
		break;
	case DP_TRAIN_VOLTAGE_SWING_LEVEL_2:
		signal_levels |= DP_VOLTAGE_0_8;
		break;
	case DP_TRAIN_VOLTAGE_SWING_LEVEL_3:
		signal_levels |= DP_VOLTAGE_1_2;
		break;
	}
	switch (train_set & DP_TRAIN_PRE_EMPHASIS_MASK) {
	case DP_TRAIN_PRE_EMPH_LEVEL_0:
	default:
		signal_levels |= DP_PRE_EMPHASIS_0;
		break;
	case DP_TRAIN_PRE_EMPH_LEVEL_1:
		signal_levels |= DP_PRE_EMPHASIS_3_5;
		break;
	case DP_TRAIN_PRE_EMPH_LEVEL_2:
		signal_levels |= DP_PRE_EMPHASIS_6;
		break;
	case DP_TRAIN_PRE_EMPH_LEVEL_3:
		signal_levels |= DP_PRE_EMPHASIS_9_5;
		break;
	}
	return signal_levels;
}

/* Gen6's DP voltage swing and pre-emphasis control */
static uint32_t
gen6_edp_signal_levels(uint8_t train_set)
{
	int signal_levels = train_set & (DP_TRAIN_VOLTAGE_SWING_MASK |
					 DP_TRAIN_PRE_EMPHASIS_MASK);
	switch (signal_levels) {
	case DP_TRAIN_VOLTAGE_SWING_LEVEL_0 | DP_TRAIN_PRE_EMPH_LEVEL_0:
	case DP_TRAIN_VOLTAGE_SWING_LEVEL_1 | DP_TRAIN_PRE_EMPH_LEVEL_0:
		return EDP_LINK_TRAIN_400_600MV_0DB_SNB_B;
	case DP_TRAIN_VOLTAGE_SWING_LEVEL_0 | DP_TRAIN_PRE_EMPH_LEVEL_1:
		return EDP_LINK_TRAIN_400MV_3_5DB_SNB_B;
	case DP_TRAIN_VOLTAGE_SWING_LEVEL_0 | DP_TRAIN_PRE_EMPH_LEVEL_2:
	case DP_TRAIN_VOLTAGE_SWING_LEVEL_1 | DP_TRAIN_PRE_EMPH_LEVEL_2:
		return EDP_LINK_TRAIN_400_600MV_6DB_SNB_B;
	case DP_TRAIN_VOLTAGE_SWING_LEVEL_1 | DP_TRAIN_PRE_EMPH_LEVEL_1:
	case DP_TRAIN_VOLTAGE_SWING_LEVEL_2 | DP_TRAIN_PRE_EMPH_LEVEL_1:
		return EDP_LINK_TRAIN_600_800MV_3_5DB_SNB_B;
	case DP_TRAIN_VOLTAGE_SWING_LEVEL_2 | DP_TRAIN_PRE_EMPH_LEVEL_0:
	case DP_TRAIN_VOLTAGE_SWING_LEVEL_3 | DP_TRAIN_PRE_EMPH_LEVEL_0:
		return EDP_LINK_TRAIN_800_1200MV_0DB_SNB_B;
	default:
		DRM_DEBUG_KMS("Unsupported voltage swing/pre-emphasis level:"
			      "0x%x\n", signal_levels);
		return EDP_LINK_TRAIN_400_600MV_0DB_SNB_B;
	}
}

/* Gen7's DP voltage swing and pre-emphasis control */
static uint32_t
gen7_edp_signal_levels(uint8_t train_set)
{
	int signal_levels = train_set & (DP_TRAIN_VOLTAGE_SWING_MASK |
					 DP_TRAIN_PRE_EMPHASIS_MASK);
	switch (signal_levels) {
	case DP_TRAIN_VOLTAGE_SWING_LEVEL_0 | DP_TRAIN_PRE_EMPH_LEVEL_0:
		return EDP_LINK_TRAIN_400MV_0DB_IVB;
	case DP_TRAIN_VOLTAGE_SWING_LEVEL_0 | DP_TRAIN_PRE_EMPH_LEVEL_1:
		return EDP_LINK_TRAIN_400MV_3_5DB_IVB;
	case DP_TRAIN_VOLTAGE_SWING_LEVEL_0 | DP_TRAIN_PRE_EMPH_LEVEL_2:
		return EDP_LINK_TRAIN_400MV_6DB_IVB;

	case DP_TRAIN_VOLTAGE_SWING_LEVEL_1 | DP_TRAIN_PRE_EMPH_LEVEL_0:
		return EDP_LINK_TRAIN_600MV_0DB_IVB;
	case DP_TRAIN_VOLTAGE_SWING_LEVEL_1 | DP_TRAIN_PRE_EMPH_LEVEL_1:
		return EDP_LINK_TRAIN_600MV_3_5DB_IVB;

	case DP_TRAIN_VOLTAGE_SWING_LEVEL_2 | DP_TRAIN_PRE_EMPH_LEVEL_0:
		return EDP_LINK_TRAIN_800MV_0DB_IVB;
	case DP_TRAIN_VOLTAGE_SWING_LEVEL_2 | DP_TRAIN_PRE_EMPH_LEVEL_1:
		return EDP_LINK_TRAIN_800MV_3_5DB_IVB;

	default:
		DRM_DEBUG_KMS("Unsupported voltage swing/pre-emphasis level:"
			      "0x%x\n", signal_levels);
		return EDP_LINK_TRAIN_500MV_0DB_IVB;
	}
}

void
intel_dp_set_signal_levels(struct intel_dp *intel_dp)
{
	struct intel_digital_port *intel_dig_port = dp_to_dig_port(intel_dp);
	enum port port = intel_dig_port->port;
	struct drm_device *dev = intel_dig_port->base.base.dev;
	struct drm_i915_private *dev_priv = to_i915(dev);
	uint32_t signal_levels, mask = 0;
	uint8_t train_set = intel_dp->train_set[0];

	if (HAS_DDI(dev)) {
		signal_levels = ddi_signal_levels(intel_dp);

		if (IS_BROXTON(dev))
			signal_levels = 0;
		else
			mask = DDI_BUF_EMP_MASK;
	} else if (IS_CHERRYVIEW(dev)) {
		signal_levels = chv_signal_levels(intel_dp);
	} else if (IS_VALLEYVIEW(dev)) {
		signal_levels = vlv_signal_levels(intel_dp);
	} else if (IS_GEN7(dev) && port == PORT_A) {
		signal_levels = gen7_edp_signal_levels(train_set);
		mask = EDP_LINK_TRAIN_VOL_EMP_MASK_IVB;
	} else if (IS_GEN6(dev) && port == PORT_A) {
		signal_levels = gen6_edp_signal_levels(train_set);
		mask = EDP_LINK_TRAIN_VOL_EMP_MASK_SNB;
	} else {
		signal_levels = gen4_signal_levels(train_set);
		mask = DP_VOLTAGE_MASK | DP_PRE_EMPHASIS_MASK;
	}

	if (mask)
		DRM_DEBUG_KMS("Using signal levels %08x\n", signal_levels);

	DRM_DEBUG_KMS("Using vswing level %d\n",
		train_set & DP_TRAIN_VOLTAGE_SWING_MASK);
	DRM_DEBUG_KMS("Using pre-emphasis level %d\n",
		(train_set & DP_TRAIN_PRE_EMPHASIS_MASK) >>
			DP_TRAIN_PRE_EMPHASIS_SHIFT);

	intel_dp->DP = (intel_dp->DP & ~mask) | signal_levels;

	I915_WRITE(intel_dp->output_reg, intel_dp->DP);
	POSTING_READ(intel_dp->output_reg);
}

void
intel_dp_program_link_training_pattern(struct intel_dp *intel_dp,
				       uint8_t dp_train_pat)
{
	struct intel_digital_port *intel_dig_port = dp_to_dig_port(intel_dp);
	struct drm_i915_private *dev_priv =
		to_i915(intel_dig_port->base.base.dev);

	_intel_dp_set_link_train(intel_dp, &intel_dp->DP, dp_train_pat);

	I915_WRITE(intel_dp->output_reg, intel_dp->DP);
	POSTING_READ(intel_dp->output_reg);
}

void intel_dp_set_idle_link_train(struct intel_dp *intel_dp)
{
	struct intel_digital_port *intel_dig_port = dp_to_dig_port(intel_dp);
	struct drm_device *dev = intel_dig_port->base.base.dev;
	struct drm_i915_private *dev_priv = dev->dev_private;
	enum port port = intel_dig_port->port;
	uint32_t val;

	if (!HAS_DDI(dev))
		return;

	val = I915_READ(DP_TP_CTL(port));
	val &= ~DP_TP_CTL_LINK_TRAIN_MASK;
	val |= DP_TP_CTL_LINK_TRAIN_IDLE;
	I915_WRITE(DP_TP_CTL(port), val);

	/*
	 * On PORT_A we can have only eDP in SST mode. There the only reason
	 * we need to set idle transmission mode is to work around a HW issue
	 * where we enable the pipe while not in idle link-training mode.
	 * In this case there is requirement to wait for a minimum number of
	 * idle patterns to be sent.
	 */
	if (port == PORT_A)
		return;

	if (wait_for((I915_READ(DP_TP_STATUS(port)) & DP_TP_STATUS_IDLE_DONE),
		     1))
		DRM_ERROR("Timed out waiting for DP idle patterns\n");
}

static void
intel_dp_link_down(struct intel_dp *intel_dp)
{
	struct intel_digital_port *intel_dig_port = dp_to_dig_port(intel_dp);
	struct intel_crtc *crtc = to_intel_crtc(intel_dig_port->base.base.crtc);
	enum port port = intel_dig_port->port;
	struct drm_device *dev = intel_dig_port->base.base.dev;
	struct drm_i915_private *dev_priv = dev->dev_private;
	uint32_t DP = intel_dp->DP;

	if (WARN_ON(HAS_DDI(dev)))
		return;

	if (WARN_ON((I915_READ(intel_dp->output_reg) & DP_PORT_EN) == 0))
		return;

	DRM_DEBUG_KMS("\n");

	if ((IS_GEN7(dev) && port == PORT_A) ||
	    (HAS_PCH_CPT(dev) && port != PORT_A)) {
		DP &= ~DP_LINK_TRAIN_MASK_CPT;
		DP |= DP_LINK_TRAIN_PAT_IDLE_CPT;
	} else {
		if (IS_CHERRYVIEW(dev))
			DP &= ~DP_LINK_TRAIN_MASK_CHV;
		else
			DP &= ~DP_LINK_TRAIN_MASK;
		DP |= DP_LINK_TRAIN_PAT_IDLE;
	}
	I915_WRITE(intel_dp->output_reg, DP);
	POSTING_READ(intel_dp->output_reg);

	DP &= ~(DP_PORT_EN | DP_AUDIO_OUTPUT_ENABLE);
	I915_WRITE(intel_dp->output_reg, DP);
	POSTING_READ(intel_dp->output_reg);

	/*
	 * HW workaround for IBX, we need to move the port
	 * to transcoder A after disabling it to allow the
	 * matching HDMI port to be enabled on transcoder A.
	 */
	if (HAS_PCH_IBX(dev) && crtc->pipe == PIPE_B && port != PORT_A) {
		/*
		 * We get CPU/PCH FIFO underruns on the other pipe when
		 * doing the workaround. Sweep them under the rug.
		 */
		intel_set_cpu_fifo_underrun_reporting(dev_priv, PIPE_A, false);
		intel_set_pch_fifo_underrun_reporting(dev_priv, PIPE_A, false);

		/* always enable with pattern 1 (as per spec) */
		DP &= ~(DP_PIPEB_SELECT | DP_LINK_TRAIN_MASK);
		DP |= DP_PORT_EN | DP_LINK_TRAIN_PAT_1;
		I915_WRITE(intel_dp->output_reg, DP);
		POSTING_READ(intel_dp->output_reg);

		DP &= ~DP_PORT_EN;
		I915_WRITE(intel_dp->output_reg, DP);
		POSTING_READ(intel_dp->output_reg);

		intel_wait_for_vblank_if_active(dev_priv->dev, PIPE_A);
		intel_set_cpu_fifo_underrun_reporting(dev_priv, PIPE_A, true);
		intel_set_pch_fifo_underrun_reporting(dev_priv, PIPE_A, true);
	}

	msleep(intel_dp->panel_power_down_delay);

	intel_dp->DP = DP;
}

static bool
intel_dp_get_dpcd(struct intel_dp *intel_dp)
{
	struct intel_digital_port *dig_port = dp_to_dig_port(intel_dp);
	struct drm_device *dev = dig_port->base.base.dev;
	struct drm_i915_private *dev_priv = dev->dev_private;

	if (drm_dp_dpcd_read(&intel_dp->aux, 0x000, intel_dp->dpcd,
			     sizeof(intel_dp->dpcd)) < 0)
		return false; /* aux transfer failed */

	DRM_DEBUG_KMS("DPCD: %*ph\n", (int) sizeof(intel_dp->dpcd), intel_dp->dpcd);

	if (intel_dp->dpcd[DP_DPCD_REV] == 0)
		return false; /* DPCD not present */

	if (drm_dp_dpcd_read(&intel_dp->aux, DP_SINK_COUNT,
			     &intel_dp->sink_count, 1) < 0)
		return false;

	/*
	 * Sink count can change between short pulse hpd hence
	 * a member variable in intel_dp will track any changes
	 * between short pulse interrupts.
	 */
	intel_dp->sink_count = DP_GET_SINK_COUNT(intel_dp->sink_count);

	/*
	 * SINK_COUNT == 0 and DOWNSTREAM_PORT_PRESENT == 1 implies that
	 * a dongle is present but no display. Unless we require to know
	 * if a dongle is present or not, we don't need to update
	 * downstream port information. So, an early return here saves
	 * time from performing other operations which are not required.
	 */
	if (!is_edp(intel_dp) && !intel_dp->sink_count)
		return false;

	/* Check if the panel supports PSR */
	memset(intel_dp->psr_dpcd, 0, sizeof(intel_dp->psr_dpcd));
	if (is_edp(intel_dp)) {
		drm_dp_dpcd_read(&intel_dp->aux, DP_PSR_SUPPORT,
				 intel_dp->psr_dpcd,
				 sizeof(intel_dp->psr_dpcd));
		if (intel_dp->psr_dpcd[0] & DP_PSR_IS_SUPPORTED) {
			dev_priv->psr.sink_support = true;
			DRM_DEBUG_KMS("Detected EDP PSR Panel.\n");
		}

		if (INTEL_INFO(dev)->gen >= 9 &&
			(intel_dp->psr_dpcd[0] & DP_PSR2_IS_SUPPORTED)) {
			uint8_t frame_sync_cap;

			dev_priv->psr.sink_support = true;
			drm_dp_dpcd_read(&intel_dp->aux,
					 DP_SINK_DEVICE_AUX_FRAME_SYNC_CAP,
					 &frame_sync_cap, 1);
			dev_priv->psr.aux_frame_sync = frame_sync_cap ? true : false;
			/* PSR2 needs frame sync as well */
			dev_priv->psr.psr2_support = dev_priv->psr.aux_frame_sync;
			DRM_DEBUG_KMS("PSR2 %s on sink",
				dev_priv->psr.psr2_support ? "supported" : "not supported");
		}

		/* Read the eDP Display control capabilities registers */
		memset(intel_dp->edp_dpcd, 0, sizeof(intel_dp->edp_dpcd));
		if ((intel_dp->dpcd[DP_EDP_CONFIGURATION_CAP] & DP_DPCD_DISPLAY_CONTROL_CAPABLE) &&
				(intel_dp_dpcd_read_wake(&intel_dp->aux, DP_EDP_DPCD_REV,
						intel_dp->edp_dpcd, sizeof(intel_dp->edp_dpcd)) ==
								sizeof(intel_dp->edp_dpcd)))
			DRM_DEBUG_KMS("EDP DPCD : %*ph\n", (int) sizeof(intel_dp->edp_dpcd),
					intel_dp->edp_dpcd);
	}

	DRM_DEBUG_KMS("Display Port TPS3 support: source %s, sink %s\n",
		      yesno(intel_dp_source_supports_hbr2(intel_dp)),
		      yesno(drm_dp_tps3_supported(intel_dp->dpcd)));

	/* Intermediate frequency support */
<<<<<<< HEAD
	if (is_edp(intel_dp) && (intel_dp->edp_dpcd[0] >= 0x03)) { /* eDp v1.4 or higher */
=======
	if (is_edp(intel_dp) &&
	    (intel_dp->dpcd[DP_EDP_CONFIGURATION_CAP] &	DP_DPCD_DISPLAY_CONTROL_CAPABLE) &&
	    (drm_dp_dpcd_read(&intel_dp->aux, DP_EDP_DPCD_REV, &rev, 1) == 1) &&
	    (rev >= 0x03)) { /* eDp v1.4 or higher */
>>>>>>> 99ee8729
		__le16 sink_rates[DP_MAX_SUPPORTED_RATES];
		int i;

		drm_dp_dpcd_read(&intel_dp->aux, DP_SUPPORTED_LINK_RATES,
				sink_rates, sizeof(sink_rates));

		for (i = 0; i < ARRAY_SIZE(sink_rates); i++) {
			int val = le16_to_cpu(sink_rates[i]);

			if (val == 0)
				break;

			/* Value read is in kHz while drm clock is saved in deca-kHz */
			intel_dp->sink_rates[i] = (val * 200) / 10;
		}
		intel_dp->num_sink_rates = i;
	}

	intel_dp_print_rates(intel_dp);

	if (!(intel_dp->dpcd[DP_DOWNSTREAMPORT_PRESENT] &
	      DP_DWN_STRM_PORT_PRESENT))
		return true; /* native DP sink */

	if (intel_dp->dpcd[DP_DPCD_REV] == 0x10)
		return true; /* no per-port downstream info */

	if (drm_dp_dpcd_read(&intel_dp->aux, DP_DOWNSTREAM_PORT_0,
			     intel_dp->downstream_ports,
			     DP_MAX_DOWNSTREAM_PORTS) < 0)
		return false; /* downstream port status fetch failed */

	return true;
}

static void
intel_dp_probe_oui(struct intel_dp *intel_dp)
{
	u8 buf[3];

	if (!(intel_dp->dpcd[DP_DOWN_STREAM_PORT_COUNT] & DP_OUI_SUPPORT))
		return;

	if (drm_dp_dpcd_read(&intel_dp->aux, DP_SINK_OUI, buf, 3) == 3)
		DRM_DEBUG_KMS("Sink OUI: %02hx%02hx%02hx\n",
			      buf[0], buf[1], buf[2]);

	if (drm_dp_dpcd_read(&intel_dp->aux, DP_BRANCH_OUI, buf, 3) == 3)
		DRM_DEBUG_KMS("Branch OUI: %02hx%02hx%02hx\n",
			      buf[0], buf[1], buf[2]);
}

static bool
intel_dp_probe_mst(struct intel_dp *intel_dp)
{
	u8 buf[1];

	if (!i915.enable_dp_mst)
		return false;

	if (!intel_dp->can_mst)
		return false;

	if (intel_dp->dpcd[DP_DPCD_REV] < 0x12)
		return false;

	if (drm_dp_dpcd_read(&intel_dp->aux, DP_MSTM_CAP, buf, 1)) {
		if (buf[0] & DP_MST_CAP) {
			DRM_DEBUG_KMS("Sink is MST capable\n");
			intel_dp->is_mst = true;
		} else {
			DRM_DEBUG_KMS("Sink is not MST capable\n");
			intel_dp->is_mst = false;
		}
	}

	drm_dp_mst_topology_mgr_set_mst(&intel_dp->mst_mgr, intel_dp->is_mst);
	return intel_dp->is_mst;
}

static int intel_dp_sink_crc_stop(struct intel_dp *intel_dp)
{
	struct intel_digital_port *dig_port = dp_to_dig_port(intel_dp);
	struct drm_device *dev = dig_port->base.base.dev;
	struct intel_crtc *intel_crtc = to_intel_crtc(dig_port->base.base.crtc);
	u8 buf;
	int ret = 0;
	int count = 0;
	int attempts = 10;

	if (drm_dp_dpcd_readb(&intel_dp->aux, DP_TEST_SINK, &buf) < 0) {
		DRM_DEBUG_KMS("Sink CRC couldn't be stopped properly\n");
		ret = -EIO;
		goto out;
	}

	if (drm_dp_dpcd_writeb(&intel_dp->aux, DP_TEST_SINK,
			       buf & ~DP_TEST_SINK_START) < 0) {
		DRM_DEBUG_KMS("Sink CRC couldn't be stopped properly\n");
		ret = -EIO;
		goto out;
	}

	do {
		intel_wait_for_vblank(dev, intel_crtc->pipe);

		if (drm_dp_dpcd_readb(&intel_dp->aux,
				      DP_TEST_SINK_MISC, &buf) < 0) {
			ret = -EIO;
			goto out;
		}
		count = buf & DP_TEST_COUNT_MASK;
	} while (--attempts && count);

	if (attempts == 0) {
		DRM_DEBUG_KMS("TIMEOUT: Sink CRC counter is not zeroed after calculation is stopped\n");
		ret = -ETIMEDOUT;
	}

 out:
	hsw_enable_ips(intel_crtc);
	return ret;
}

static int intel_dp_sink_crc_start(struct intel_dp *intel_dp)
{
	struct intel_digital_port *dig_port = dp_to_dig_port(intel_dp);
	struct drm_device *dev = dig_port->base.base.dev;
	struct intel_crtc *intel_crtc = to_intel_crtc(dig_port->base.base.crtc);
	u8 buf;
	int ret;

	if (drm_dp_dpcd_readb(&intel_dp->aux, DP_TEST_SINK_MISC, &buf) < 0)
		return -EIO;

	if (!(buf & DP_TEST_CRC_SUPPORTED))
		return -ENOTTY;

	if (drm_dp_dpcd_readb(&intel_dp->aux, DP_TEST_SINK, &buf) < 0)
		return -EIO;

	if (buf & DP_TEST_SINK_START) {
		ret = intel_dp_sink_crc_stop(intel_dp);
		if (ret)
			return ret;
	}

	hsw_disable_ips(intel_crtc);

	if (drm_dp_dpcd_writeb(&intel_dp->aux, DP_TEST_SINK,
			       buf | DP_TEST_SINK_START) < 0) {
		hsw_enable_ips(intel_crtc);
		return -EIO;
	}

	intel_wait_for_vblank(dev, intel_crtc->pipe);
	return 0;
}

int intel_dp_sink_crc(struct intel_dp *intel_dp, u8 *crc)
{
	struct intel_digital_port *dig_port = dp_to_dig_port(intel_dp);
	struct drm_device *dev = dig_port->base.base.dev;
	struct intel_crtc *intel_crtc = to_intel_crtc(dig_port->base.base.crtc);
	u8 buf;
	int count, ret;
	int attempts = 6;

	ret = intel_dp_sink_crc_start(intel_dp);
	if (ret)
		return ret;

	do {
		intel_wait_for_vblank(dev, intel_crtc->pipe);

		if (drm_dp_dpcd_readb(&intel_dp->aux,
				      DP_TEST_SINK_MISC, &buf) < 0) {
			ret = -EIO;
			goto stop;
		}
		count = buf & DP_TEST_COUNT_MASK;

	} while (--attempts && count == 0);

	if (attempts == 0) {
		DRM_ERROR("Panel is unable to calculate any CRC after 6 vblanks\n");
		ret = -ETIMEDOUT;
		goto stop;
	}

	if (drm_dp_dpcd_read(&intel_dp->aux, DP_TEST_CRC_R_CR, crc, 6) < 0) {
		ret = -EIO;
		goto stop;
	}

stop:
	intel_dp_sink_crc_stop(intel_dp);
	return ret;
}

static bool
intel_dp_get_sink_irq(struct intel_dp *intel_dp, u8 *sink_irq_vector)
{
	return drm_dp_dpcd_read(&intel_dp->aux,
				       DP_DEVICE_SERVICE_IRQ_VECTOR,
				       sink_irq_vector, 1) == 1;
}

static bool
intel_dp_get_sink_irq_esi(struct intel_dp *intel_dp, u8 *sink_irq_vector)
{
	int ret;

	ret = drm_dp_dpcd_read(&intel_dp->aux,
					     DP_SINK_COUNT_ESI,
					     sink_irq_vector, 14);
	if (ret != 14)
		return false;

	return true;
}

static uint8_t intel_dp_autotest_link_training(struct intel_dp *intel_dp)
{
	uint8_t test_result = DP_TEST_ACK;
	return test_result;
}

static uint8_t intel_dp_autotest_video_pattern(struct intel_dp *intel_dp)
{
	uint8_t test_result = DP_TEST_NAK;
	return test_result;
}

static uint8_t intel_dp_autotest_edid(struct intel_dp *intel_dp)
{
	uint8_t test_result = DP_TEST_NAK;
	struct intel_connector *intel_connector = intel_dp->attached_connector;
	struct drm_connector *connector = &intel_connector->base;

	if (intel_connector->detect_edid == NULL ||
	    connector->edid_corrupt ||
	    intel_dp->aux.i2c_defer_count > 6) {
		/* Check EDID read for NACKs, DEFERs and corruption
		 * (DP CTS 1.2 Core r1.1)
		 *    4.2.2.4 : Failed EDID read, I2C_NAK
		 *    4.2.2.5 : Failed EDID read, I2C_DEFER
		 *    4.2.2.6 : EDID corruption detected
		 * Use failsafe mode for all cases
		 */
		if (intel_dp->aux.i2c_nack_count > 0 ||
			intel_dp->aux.i2c_defer_count > 0)
			DRM_DEBUG_KMS("EDID read had %d NACKs, %d DEFERs\n",
				      intel_dp->aux.i2c_nack_count,
				      intel_dp->aux.i2c_defer_count);
		intel_dp->compliance_test_data = INTEL_DP_RESOLUTION_FAILSAFE;
	} else {
		struct edid *block = intel_connector->detect_edid;

		/* We have to write the checksum
		 * of the last block read
		 */
		block += intel_connector->detect_edid->extensions;

		if (!drm_dp_dpcd_write(&intel_dp->aux,
					DP_TEST_EDID_CHECKSUM,
					&block->checksum,
					1))
			DRM_DEBUG_KMS("Failed to write EDID checksum\n");

		test_result = DP_TEST_ACK | DP_TEST_EDID_CHECKSUM_WRITE;
		intel_dp->compliance_test_data = INTEL_DP_RESOLUTION_STANDARD;
	}

	/* Set test active flag here so userspace doesn't interrupt things */
	intel_dp->compliance_test_active = 1;

	return test_result;
}

static uint8_t intel_dp_autotest_phy_pattern(struct intel_dp *intel_dp)
{
	uint8_t test_result = DP_TEST_NAK;
	return test_result;
}

static void intel_dp_handle_test_request(struct intel_dp *intel_dp)
{
	uint8_t response = DP_TEST_NAK;
	uint8_t rxdata = 0;
	int status = 0;

	status = drm_dp_dpcd_read(&intel_dp->aux, DP_TEST_REQUEST, &rxdata, 1);
	if (status <= 0) {
		DRM_DEBUG_KMS("Could not read test request from sink\n");
		goto update_status;
	}

	switch (rxdata) {
	case DP_TEST_LINK_TRAINING:
		DRM_DEBUG_KMS("LINK_TRAINING test requested\n");
		intel_dp->compliance_test_type = DP_TEST_LINK_TRAINING;
		response = intel_dp_autotest_link_training(intel_dp);
		break;
	case DP_TEST_LINK_VIDEO_PATTERN:
		DRM_DEBUG_KMS("TEST_PATTERN test requested\n");
		intel_dp->compliance_test_type = DP_TEST_LINK_VIDEO_PATTERN;
		response = intel_dp_autotest_video_pattern(intel_dp);
		break;
	case DP_TEST_LINK_EDID_READ:
		DRM_DEBUG_KMS("EDID test requested\n");
		intel_dp->compliance_test_type = DP_TEST_LINK_EDID_READ;
		response = intel_dp_autotest_edid(intel_dp);
		break;
	case DP_TEST_LINK_PHY_TEST_PATTERN:
		DRM_DEBUG_KMS("PHY_PATTERN test requested\n");
		intel_dp->compliance_test_type = DP_TEST_LINK_PHY_TEST_PATTERN;
		response = intel_dp_autotest_phy_pattern(intel_dp);
		break;
	default:
		DRM_DEBUG_KMS("Invalid test request '%02x'\n", rxdata);
		break;
	}

update_status:
	status = drm_dp_dpcd_write(&intel_dp->aux,
				   DP_TEST_RESPONSE,
				   &response, 1);
	if (status <= 0)
		DRM_DEBUG_KMS("Could not write test response to sink\n");
}

static int
intel_dp_check_mst_status(struct intel_dp *intel_dp)
{
	bool bret;

	if (intel_dp->is_mst) {
		u8 esi[16] = { 0 };
		int ret = 0;
		int retry;
		bool handled;
		bret = intel_dp_get_sink_irq_esi(intel_dp, esi);
go_again:
		if (bret == true) {

			/* check link status - esi[10] = 0x200c */
			if (intel_dp->active_mst_links &&
			    !drm_dp_channel_eq_ok(&esi[10], intel_dp->lane_count)) {
				DRM_DEBUG_KMS("channel EQ not ok, retraining\n");
				intel_dp_start_link_train(intel_dp);
				intel_dp_stop_link_train(intel_dp);
			}

			DRM_DEBUG_KMS("got esi %3ph\n", esi);
			ret = drm_dp_mst_hpd_irq(&intel_dp->mst_mgr, esi, &handled);

			if (handled) {
				for (retry = 0; retry < 3; retry++) {
					int wret;
					wret = drm_dp_dpcd_write(&intel_dp->aux,
								 DP_SINK_COUNT_ESI+1,
								 &esi[1], 3);
					if (wret == 3) {
						break;
					}
				}

				bret = intel_dp_get_sink_irq_esi(intel_dp, esi);
				if (bret == true) {
					DRM_DEBUG_KMS("got esi2 %3ph\n", esi);
					goto go_again;
				}
			} else
				ret = 0;

			return ret;
		} else {
			struct intel_digital_port *intel_dig_port = dp_to_dig_port(intel_dp);
			DRM_DEBUG_KMS("failed to get ESI - device may have failed\n");
			intel_dp->is_mst = false;
			drm_dp_mst_topology_mgr_set_mst(&intel_dp->mst_mgr, intel_dp->is_mst);
			/* send a hotplug event */
			drm_kms_helper_hotplug_event(intel_dig_port->base.base.dev);
		}
	}
	return -EINVAL;
}

static void
intel_dp_check_link_status(struct intel_dp *intel_dp)
{
	struct intel_encoder *intel_encoder = &dp_to_dig_port(intel_dp)->base;
	struct drm_device *dev = intel_dp_to_dev(intel_dp);
	u8 link_status[DP_LINK_STATUS_SIZE];

	WARN_ON(!drm_modeset_is_locked(&dev->mode_config.connection_mutex));

	if (!intel_dp_get_link_status(intel_dp, link_status)) {
		DRM_ERROR("Failed to get link status\n");
		return;
	}

	if (!intel_encoder->base.crtc)
		return;

	if (!to_intel_crtc(intel_encoder->base.crtc)->active)
		return;

	/* if link training is requested we should perform it always */
	if ((intel_dp->compliance_test_type == DP_TEST_LINK_TRAINING) ||
	    (!drm_dp_channel_eq_ok(link_status, intel_dp->lane_count))) {
		DRM_DEBUG_KMS("%s: channel EQ not ok, retraining\n",
			      intel_encoder->base.name);
		intel_dp_start_link_train(intel_dp);
		intel_dp_stop_link_train(intel_dp);
	}
}

/*
 * According to DP spec
 * 5.1.2:
 *  1. Read DPCD
 *  2. Configure link according to Receiver Capabilities
 *  3. Use Link Training from 2.5.3.3 and 3.5.1.3
 *  4. Check link status on receipt of hot-plug interrupt
 *
 * intel_dp_short_pulse -  handles short pulse interrupts
 * when full detection is not required.
 * Returns %true if short pulse is handled and full detection
 * is NOT required and %false otherwise.
 */
static bool
intel_dp_short_pulse(struct intel_dp *intel_dp)
{
	struct drm_device *dev = intel_dp_to_dev(intel_dp);
	u8 sink_irq_vector;
	u8 old_sink_count = intel_dp->sink_count;
	bool ret;

	/*
	 * Clearing compliance test variables to allow capturing
	 * of values for next automated test request.
	 */
	intel_dp->compliance_test_active = 0;
	intel_dp->compliance_test_type = 0;
	intel_dp->compliance_test_data = 0;

	/*
	 * Now read the DPCD to see if it's actually running
	 * If the current value of sink count doesn't match with
	 * the value that was stored earlier or dpcd read failed
	 * we need to do full detection
	 */
	ret = intel_dp_get_dpcd(intel_dp);

	if ((old_sink_count != intel_dp->sink_count) || !ret) {
		/* No need to proceed if we are going to do full detect */
		return false;
	}

	/* Try to read the source of the interrupt */
	if (intel_dp->dpcd[DP_DPCD_REV] >= 0x11 &&
	    intel_dp_get_sink_irq(intel_dp, &sink_irq_vector)) {
		/* Clear interrupt source */
		drm_dp_dpcd_writeb(&intel_dp->aux,
				   DP_DEVICE_SERVICE_IRQ_VECTOR,
				   sink_irq_vector);

		if (sink_irq_vector & DP_AUTOMATED_TEST_REQUEST)
			DRM_DEBUG_DRIVER("Test request in short pulse not handled\n");
		if (sink_irq_vector & (DP_CP_IRQ | DP_SINK_SPECIFIC_IRQ))
			DRM_DEBUG_DRIVER("CP or sink specific irq unhandled\n");
	}

	drm_modeset_lock(&dev->mode_config.connection_mutex, NULL);
	intel_dp_check_link_status(intel_dp);
	drm_modeset_unlock(&dev->mode_config.connection_mutex);

	return true;
}

/* XXX this is probably wrong for multiple downstream ports */
static enum drm_connector_status
intel_dp_detect_dpcd(struct intel_dp *intel_dp)
{
	uint8_t *dpcd = intel_dp->dpcd;
	uint8_t type;

	if (!intel_dp_get_dpcd(intel_dp))
		return connector_status_disconnected;

	if (is_edp(intel_dp))
		return connector_status_connected;

	/* if there's no downstream port, we're done */
	if (!(dpcd[DP_DOWNSTREAMPORT_PRESENT] & DP_DWN_STRM_PORT_PRESENT))
		return connector_status_connected;

	/* If we're HPD-aware, SINK_COUNT changes dynamically */
	if (intel_dp->dpcd[DP_DPCD_REV] >= 0x11 &&
	    intel_dp->downstream_ports[0] & DP_DS_PORT_HPD) {

		return intel_dp->sink_count ?
		connector_status_connected : connector_status_disconnected;
	}

	/* If no HPD, poke DDC gently */
	if (drm_probe_ddc(&intel_dp->aux.ddc))
		return connector_status_connected;

	/* Well we tried, say unknown for unreliable port types */
	if (intel_dp->dpcd[DP_DPCD_REV] >= 0x11) {
		type = intel_dp->downstream_ports[0] & DP_DS_PORT_TYPE_MASK;
		if (type == DP_DS_PORT_TYPE_VGA ||
		    type == DP_DS_PORT_TYPE_NON_EDID)
			return connector_status_unknown;
	} else {
		type = intel_dp->dpcd[DP_DOWNSTREAMPORT_PRESENT] &
			DP_DWN_STRM_PORT_TYPE_MASK;
		if (type == DP_DWN_STRM_PORT_TYPE_ANALOG ||
		    type == DP_DWN_STRM_PORT_TYPE_OTHER)
			return connector_status_unknown;
	}

	/* Anything else is out of spec, warn and ignore */
	DRM_DEBUG_KMS("Broken DP branch device, ignoring\n");
	return connector_status_disconnected;
}

static enum drm_connector_status
edp_detect(struct intel_dp *intel_dp)
{
	struct drm_device *dev = intel_dp_to_dev(intel_dp);
	enum drm_connector_status status;

	status = intel_panel_detect(dev);
	if (status == connector_status_unknown)
		status = connector_status_connected;

	return status;
}

static bool ibx_digital_port_connected(struct drm_i915_private *dev_priv,
				       struct intel_digital_port *port)
{
	u32 bit;

	switch (port->port) {
	case PORT_A:
		return true;
	case PORT_B:
		bit = SDE_PORTB_HOTPLUG;
		break;
	case PORT_C:
		bit = SDE_PORTC_HOTPLUG;
		break;
	case PORT_D:
		bit = SDE_PORTD_HOTPLUG;
		break;
	default:
		MISSING_CASE(port->port);
		return false;
	}

	return I915_READ(SDEISR) & bit;
}

static bool cpt_digital_port_connected(struct drm_i915_private *dev_priv,
				       struct intel_digital_port *port)
{
	u32 bit;

	switch (port->port) {
	case PORT_A:
		return true;
	case PORT_B:
		bit = SDE_PORTB_HOTPLUG_CPT;
		break;
	case PORT_C:
		bit = SDE_PORTC_HOTPLUG_CPT;
		break;
	case PORT_D:
		bit = SDE_PORTD_HOTPLUG_CPT;
		break;
	case PORT_E:
		bit = SDE_PORTE_HOTPLUG_SPT;
		break;
	default:
		MISSING_CASE(port->port);
		return false;
	}

	return I915_READ(SDEISR) & bit;
}

static bool g4x_digital_port_connected(struct drm_i915_private *dev_priv,
				       struct intel_digital_port *port)
{
	u32 bit;

	switch (port->port) {
	case PORT_B:
		bit = PORTB_HOTPLUG_LIVE_STATUS_G4X;
		break;
	case PORT_C:
		bit = PORTC_HOTPLUG_LIVE_STATUS_G4X;
		break;
	case PORT_D:
		bit = PORTD_HOTPLUG_LIVE_STATUS_G4X;
		break;
	default:
		MISSING_CASE(port->port);
		return false;
	}

	return I915_READ(PORT_HOTPLUG_STAT) & bit;
}

static bool gm45_digital_port_connected(struct drm_i915_private *dev_priv,
					struct intel_digital_port *port)
{
	u32 bit;

	switch (port->port) {
	case PORT_B:
		bit = PORTB_HOTPLUG_LIVE_STATUS_GM45;
		break;
	case PORT_C:
		bit = PORTC_HOTPLUG_LIVE_STATUS_GM45;
		break;
	case PORT_D:
		bit = PORTD_HOTPLUG_LIVE_STATUS_GM45;
		break;
	default:
		MISSING_CASE(port->port);
		return false;
	}

	return I915_READ(PORT_HOTPLUG_STAT) & bit;
}

static bool bxt_digital_port_connected(struct drm_i915_private *dev_priv,
				       struct intel_digital_port *intel_dig_port)
{
	struct intel_encoder *intel_encoder = &intel_dig_port->base;
	enum port port;
	u32 bit;

	intel_hpd_pin_to_port(intel_encoder->hpd_pin, &port);
	switch (port) {
	case PORT_A:
		bit = BXT_DE_PORT_HP_DDIA;
		break;
	case PORT_B:
		bit = BXT_DE_PORT_HP_DDIB;
		break;
	case PORT_C:
		bit = BXT_DE_PORT_HP_DDIC;
		break;
	default:
		MISSING_CASE(port);
		return false;
	}

	return I915_READ(GEN8_DE_PORT_ISR) & bit;
}

/*
 * intel_digital_port_connected - is the specified port connected?
 * @dev_priv: i915 private structure
 * @port: the port to test
 *
 * Return %true if @port is connected, %false otherwise.
 */
bool intel_digital_port_connected(struct drm_i915_private *dev_priv,
					 struct intel_digital_port *port)
{
	if (HAS_PCH_IBX(dev_priv))
		return ibx_digital_port_connected(dev_priv, port);
	else if (HAS_PCH_SPLIT(dev_priv))
		return cpt_digital_port_connected(dev_priv, port);
	else if (IS_BROXTON(dev_priv))
		return bxt_digital_port_connected(dev_priv, port);
	else if (IS_GM45(dev_priv))
		return gm45_digital_port_connected(dev_priv, port);
	else
		return g4x_digital_port_connected(dev_priv, port);
}

static struct edid *
intel_dp_get_edid(struct intel_dp *intel_dp)
{
	struct intel_connector *intel_connector = intel_dp->attached_connector;

	/* use cached edid if we have one */
	if (intel_connector->edid) {
		/* invalid edid */
		if (IS_ERR(intel_connector->edid))
			return NULL;

		return drm_edid_duplicate(intel_connector->edid);
	} else
		return drm_get_edid(&intel_connector->base,
				    &intel_dp->aux.ddc);
}

static void
intel_dp_set_edid(struct intel_dp *intel_dp)
{
	struct intel_connector *intel_connector = intel_dp->attached_connector;
	struct edid *edid;

	intel_dp_unset_edid(intel_dp);
	edid = intel_dp_get_edid(intel_dp);
	intel_connector->detect_edid = edid;

	if (intel_dp->force_audio != HDMI_AUDIO_AUTO)
		intel_dp->has_audio = intel_dp->force_audio == HDMI_AUDIO_ON;
	else
		intel_dp->has_audio = drm_detect_monitor_audio(edid);
}

static void
intel_dp_unset_edid(struct intel_dp *intel_dp)
{
	struct intel_connector *intel_connector = intel_dp->attached_connector;

	kfree(intel_connector->detect_edid);
	intel_connector->detect_edid = NULL;

	intel_dp->has_audio = false;
}

static void
intel_dp_long_pulse(struct intel_connector *intel_connector)
{
	struct drm_connector *connector = &intel_connector->base;
	struct intel_dp *intel_dp = intel_attached_dp(connector);
	struct intel_digital_port *intel_dig_port = dp_to_dig_port(intel_dp);
	struct intel_encoder *intel_encoder = &intel_dig_port->base;
	struct drm_device *dev = connector->dev;
	enum drm_connector_status status;
	enum intel_display_power_domain power_domain;
	bool ret;
	u8 sink_irq_vector;

	power_domain = intel_display_port_aux_power_domain(intel_encoder);
	intel_display_power_get(to_i915(dev), power_domain);

	/* Can't disconnect eDP, but you can close the lid... */
	if (is_edp(intel_dp))
		status = edp_detect(intel_dp);
	else if (intel_digital_port_connected(to_i915(dev),
					      dp_to_dig_port(intel_dp)))
		status = intel_dp_detect_dpcd(intel_dp);
	else
		status = connector_status_disconnected;

	if (status != connector_status_connected) {
		intel_dp->compliance_test_active = 0;
		intel_dp->compliance_test_type = 0;
		intel_dp->compliance_test_data = 0;

		if (intel_dp->is_mst) {
			DRM_DEBUG_KMS("MST device may have disappeared %d vs %d\n",
				      intel_dp->is_mst,
				      intel_dp->mst_mgr.mst_state);
			intel_dp->is_mst = false;
			drm_dp_mst_topology_mgr_set_mst(&intel_dp->mst_mgr,
							intel_dp->is_mst);
		}

		goto out;
	}

	if (intel_encoder->type != INTEL_OUTPUT_EDP)
		intel_encoder->type = INTEL_OUTPUT_DISPLAYPORT;

	intel_dp_probe_oui(intel_dp);

	ret = intel_dp_probe_mst(intel_dp);
	if (ret) {
		/*
		 * If we are in MST mode then this connector
		 * won't appear connected or have anything
		 * with EDID on it
		 */
		status = connector_status_disconnected;
		goto out;
	} else if (connector->status == connector_status_connected) {
		/*
		 * If display was connected already and is still connected
		 * check links status, there has been known issues of
		 * link loss triggerring long pulse!!!!
		 */
		drm_modeset_lock(&dev->mode_config.connection_mutex, NULL);
		intel_dp_check_link_status(intel_dp);
		drm_modeset_unlock(&dev->mode_config.connection_mutex);
		goto out;
	}

	/*
	 * Clearing NACK and defer counts to get their exact values
	 * while reading EDID which are required by Compliance tests
	 * 4.2.2.4 and 4.2.2.5
	 */
	intel_dp->aux.i2c_nack_count = 0;
	intel_dp->aux.i2c_defer_count = 0;

	intel_dp_set_edid(intel_dp);

	status = connector_status_connected;
	intel_dp->detect_done = true;

	/* Try to read the source of the interrupt */
	if (intel_dp->dpcd[DP_DPCD_REV] >= 0x11 &&
	    intel_dp_get_sink_irq(intel_dp, &sink_irq_vector)) {
		/* Clear interrupt source */
		drm_dp_dpcd_writeb(&intel_dp->aux,
				   DP_DEVICE_SERVICE_IRQ_VECTOR,
				   sink_irq_vector);

		if (sink_irq_vector & DP_AUTOMATED_TEST_REQUEST)
			intel_dp_handle_test_request(intel_dp);
		if (sink_irq_vector & (DP_CP_IRQ | DP_SINK_SPECIFIC_IRQ))
			DRM_DEBUG_DRIVER("CP or sink specific irq unhandled\n");
	}

out:
	if ((status != connector_status_connected) &&
	    (intel_dp->is_mst == false))
		intel_dp_unset_edid(intel_dp);

	intel_display_power_put(to_i915(dev), power_domain);
	return;
}

static enum drm_connector_status
intel_dp_detect(struct drm_connector *connector, bool force)
{
	struct intel_dp *intel_dp = intel_attached_dp(connector);
	struct intel_digital_port *intel_dig_port = dp_to_dig_port(intel_dp);
	struct intel_encoder *intel_encoder = &intel_dig_port->base;
	struct intel_connector *intel_connector = to_intel_connector(connector);

	DRM_DEBUG_KMS("[CONNECTOR:%d:%s]\n",
		      connector->base.id, connector->name);

	if (intel_dp->is_mst) {
		/* MST devices are disconnected from a monitor POV */
		intel_dp_unset_edid(intel_dp);
		if (intel_encoder->type != INTEL_OUTPUT_EDP)
			intel_encoder->type = INTEL_OUTPUT_DISPLAYPORT;
		return connector_status_disconnected;
	}

	/* If full detect is not performed yet, do a full detect */
	if (!intel_dp->detect_done)
		intel_dp_long_pulse(intel_dp->attached_connector);

	intel_dp->detect_done = false;

	if (intel_connector->detect_edid)
		return connector_status_connected;
	else
		return connector_status_disconnected;
}

static void
intel_dp_force(struct drm_connector *connector)
{
	struct intel_dp *intel_dp = intel_attached_dp(connector);
	struct intel_encoder *intel_encoder = &dp_to_dig_port(intel_dp)->base;
	struct drm_i915_private *dev_priv = to_i915(intel_encoder->base.dev);
	enum intel_display_power_domain power_domain;

	DRM_DEBUG_KMS("[CONNECTOR:%d:%s]\n",
		      connector->base.id, connector->name);
	intel_dp_unset_edid(intel_dp);

	if (connector->status != connector_status_connected)
		return;

	power_domain = intel_display_port_aux_power_domain(intel_encoder);
	intel_display_power_get(dev_priv, power_domain);

	intel_dp_set_edid(intel_dp);

	intel_display_power_put(dev_priv, power_domain);

	if (intel_encoder->type != INTEL_OUTPUT_EDP)
		intel_encoder->type = INTEL_OUTPUT_DISPLAYPORT;
}

static int intel_dp_get_modes(struct drm_connector *connector)
{
	struct intel_connector *intel_connector = to_intel_connector(connector);
	struct edid *edid;

	edid = intel_connector->detect_edid;
	if (edid) {
		int ret = intel_connector_update_modes(connector, edid);
		if (ret)
			return ret;
	}

	/* if eDP has no EDID, fall back to fixed mode */
	if (is_edp(intel_attached_dp(connector)) &&
	    intel_connector->panel.fixed_mode) {
		struct drm_display_mode *mode;

		mode = drm_mode_duplicate(connector->dev,
					  intel_connector->panel.fixed_mode);
		if (mode) {
			drm_mode_probed_add(connector, mode);
			return 1;
		}
	}

	return 0;
}

static bool
intel_dp_detect_audio(struct drm_connector *connector)
{
	bool has_audio = false;
	struct edid *edid;

	edid = to_intel_connector(connector)->detect_edid;
	if (edid)
		has_audio = drm_detect_monitor_audio(edid);

	return has_audio;
}

static int
intel_dp_set_property(struct drm_connector *connector,
		      struct drm_property *property,
		      uint64_t val)
{
	struct drm_i915_private *dev_priv = connector->dev->dev_private;
	struct intel_connector *intel_connector = to_intel_connector(connector);
	struct intel_encoder *intel_encoder = intel_attached_encoder(connector);
	struct intel_dp *intel_dp = enc_to_intel_dp(&intel_encoder->base);
	int ret;

	ret = drm_object_property_set_value(&connector->base, property, val);
	if (ret)
		return ret;

	if (property == dev_priv->force_audio_property) {
		int i = val;
		bool has_audio;

		if (i == intel_dp->force_audio)
			return 0;

		intel_dp->force_audio = i;

		if (i == HDMI_AUDIO_AUTO)
			has_audio = intel_dp_detect_audio(connector);
		else
			has_audio = (i == HDMI_AUDIO_ON);

		if (has_audio == intel_dp->has_audio)
			return 0;

		intel_dp->has_audio = has_audio;
		goto done;
	}

	if (property == dev_priv->broadcast_rgb_property) {
		bool old_auto = intel_dp->color_range_auto;
		bool old_range = intel_dp->limited_color_range;

		switch (val) {
		case INTEL_BROADCAST_RGB_AUTO:
			intel_dp->color_range_auto = true;
			break;
		case INTEL_BROADCAST_RGB_FULL:
			intel_dp->color_range_auto = false;
			intel_dp->limited_color_range = false;
			break;
		case INTEL_BROADCAST_RGB_LIMITED:
			intel_dp->color_range_auto = false;
			intel_dp->limited_color_range = true;
			break;
		default:
			return -EINVAL;
		}

		if (old_auto == intel_dp->color_range_auto &&
		    old_range == intel_dp->limited_color_range)
			return 0;

		goto done;
	}

	if (is_edp(intel_dp) &&
	    property == connector->dev->mode_config.scaling_mode_property) {
		if (val == DRM_MODE_SCALE_NONE) {
			DRM_DEBUG_KMS("no scaling not supported\n");
			return -EINVAL;
		}
		if (HAS_GMCH_DISPLAY(dev_priv) &&
		    val == DRM_MODE_SCALE_CENTER) {
			DRM_DEBUG_KMS("centering not supported\n");
			return -EINVAL;
		}

		if (intel_connector->panel.fitting_mode == val) {
			/* the eDP scaling property is not changed */
			return 0;
		}
		intel_connector->panel.fitting_mode = val;

		goto done;
	}

	return -EINVAL;

done:
	if (intel_encoder->base.crtc)
		intel_crtc_restore_mode(intel_encoder->base.crtc);

	return 0;
}

static void
intel_dp_connector_destroy(struct drm_connector *connector)
{
	struct intel_connector *intel_connector = to_intel_connector(connector);

	kfree(intel_connector->detect_edid);

	if (!IS_ERR_OR_NULL(intel_connector->edid))
		kfree(intel_connector->edid);

	/* Can't call is_edp() since the encoder may have been destroyed
	 * already. */
	if (connector->connector_type == DRM_MODE_CONNECTOR_eDP)
		intel_panel_fini(&intel_connector->panel);

	drm_connector_cleanup(connector);
	kfree(connector);
}

void intel_dp_encoder_destroy(struct drm_encoder *encoder)
{
	struct intel_digital_port *intel_dig_port = enc_to_dig_port(encoder);
	struct intel_dp *intel_dp = &intel_dig_port->dp;

	intel_dp_mst_encoder_cleanup(intel_dig_port);
	if (is_edp(intel_dp)) {
		cancel_delayed_work_sync(&intel_dp->panel_vdd_work);
		/*
		 * vdd might still be enabled do to the delayed vdd off.
		 * Make sure vdd is actually turned off here.
		 */
		pps_lock(intel_dp);
		edp_panel_vdd_off_sync(intel_dp);
		pps_unlock(intel_dp);

		if (intel_dp->edp_notifier.notifier_call) {
			unregister_reboot_notifier(&intel_dp->edp_notifier);
			intel_dp->edp_notifier.notifier_call = NULL;
		}
	}
	drm_encoder_cleanup(encoder);
	kfree(intel_dig_port);
}

void intel_dp_encoder_suspend(struct intel_encoder *intel_encoder)
{
	struct intel_dp *intel_dp = enc_to_intel_dp(&intel_encoder->base);

	if (!is_edp(intel_dp))
		return;

	/*
	 * vdd might still be enabled do to the delayed vdd off.
	 * Make sure vdd is actually turned off here.
	 */
	cancel_delayed_work_sync(&intel_dp->panel_vdd_work);
	pps_lock(intel_dp);
	edp_panel_vdd_off_sync(intel_dp);
	pps_unlock(intel_dp);
}

static void intel_edp_panel_vdd_sanitize(struct intel_dp *intel_dp)
{
	struct intel_digital_port *intel_dig_port = dp_to_dig_port(intel_dp);
	struct drm_device *dev = intel_dig_port->base.base.dev;
	struct drm_i915_private *dev_priv = dev->dev_private;
	enum intel_display_power_domain power_domain;

	lockdep_assert_held(&dev_priv->pps_mutex);

	if (!edp_have_panel_vdd(intel_dp))
		return;

	/*
	 * The VDD bit needs a power domain reference, so if the bit is
	 * already enabled when we boot or resume, grab this reference and
	 * schedule a vdd off, so we don't hold on to the reference
	 * indefinitely.
	 */
	DRM_DEBUG_KMS("VDD left on by BIOS, adjusting state tracking\n");
	power_domain = intel_display_port_aux_power_domain(&intel_dig_port->base);
	intel_display_power_get(dev_priv, power_domain);

	edp_panel_vdd_schedule_off(intel_dp);
}

void intel_dp_encoder_reset(struct drm_encoder *encoder)
{
	struct intel_dp *intel_dp;

	if (to_intel_encoder(encoder)->type != INTEL_OUTPUT_EDP)
		return;

	intel_dp = enc_to_intel_dp(encoder);

	pps_lock(intel_dp);

	/*
	 * Read out the current power sequencer assignment,
	 * in case the BIOS did something with it.
	 */
	if (IS_VALLEYVIEW(encoder->dev) || IS_CHERRYVIEW(encoder->dev))
		vlv_initial_power_sequencer_setup(intel_dp);

	intel_edp_panel_vdd_sanitize(intel_dp);

	pps_unlock(intel_dp);
}

static const struct drm_connector_funcs intel_dp_connector_funcs = {
	.dpms = drm_atomic_helper_connector_dpms,
	.detect = intel_dp_detect,
	.force = intel_dp_force,
	.fill_modes = drm_helper_probe_single_connector_modes,
	.set_property = intel_dp_set_property,
	.atomic_get_property = intel_connector_atomic_get_property,
	.destroy = intel_dp_connector_destroy,
	.atomic_destroy_state = drm_atomic_helper_connector_destroy_state,
	.atomic_duplicate_state = drm_atomic_helper_connector_duplicate_state,
};

static const struct drm_connector_helper_funcs intel_dp_connector_helper_funcs = {
	.get_modes = intel_dp_get_modes,
	.mode_valid = intel_dp_mode_valid,
	.best_encoder = intel_best_encoder,
};

static const struct drm_encoder_funcs intel_dp_enc_funcs = {
	.reset = intel_dp_encoder_reset,
	.destroy = intel_dp_encoder_destroy,
};

enum irqreturn
intel_dp_hpd_pulse(struct intel_digital_port *intel_dig_port, bool long_hpd)
{
	struct intel_dp *intel_dp = &intel_dig_port->dp;
	struct intel_encoder *intel_encoder = &intel_dig_port->base;
	struct drm_device *dev = intel_dig_port->base.base.dev;
	struct drm_i915_private *dev_priv = dev->dev_private;
	enum intel_display_power_domain power_domain;
	enum irqreturn ret = IRQ_NONE;

	if (intel_dig_port->base.type != INTEL_OUTPUT_EDP &&
	    intel_dig_port->base.type != INTEL_OUTPUT_HDMI)
		intel_dig_port->base.type = INTEL_OUTPUT_DISPLAYPORT;

	if (long_hpd && intel_dig_port->base.type == INTEL_OUTPUT_EDP) {
		/*
		 * vdd off can generate a long pulse on eDP which
		 * would require vdd on to handle it, and thus we
		 * would end up in an endless cycle of
		 * "vdd off -> long hpd -> vdd on -> detect -> vdd off -> ..."
		 */
		DRM_DEBUG_KMS("ignoring long hpd on eDP port %c\n",
			      port_name(intel_dig_port->port));
		return IRQ_HANDLED;
	}

	DRM_DEBUG_KMS("got hpd irq on port %c - %s\n",
		      port_name(intel_dig_port->port),
		      long_hpd ? "long" : "short");

	power_domain = intel_display_port_aux_power_domain(intel_encoder);
	intel_display_power_get(dev_priv, power_domain);

	if (long_hpd) {
		/* indicate that we need to restart link training */
		intel_dp->train_set_valid = false;

		intel_dp_long_pulse(intel_dp->attached_connector);
		if (intel_dp->is_mst)
			ret = IRQ_HANDLED;
		goto put_power;

	} else {
		if (intel_dp->is_mst) {
			if (intel_dp_check_mst_status(intel_dp) == -EINVAL) {
				/*
				 * If we were in MST mode, and device is not
				 * there, get out of MST mode
				 */
				DRM_DEBUG_KMS("MST device may have disappeared %d vs %d\n",
					      intel_dp->is_mst, intel_dp->mst_mgr.mst_state);
				intel_dp->is_mst = false;
				drm_dp_mst_topology_mgr_set_mst(&intel_dp->mst_mgr,
								intel_dp->is_mst);
				goto put_power;
			}
		}

		if (!intel_dp->is_mst) {
			if (!intel_dp_short_pulse(intel_dp)) {
				intel_dp_long_pulse(intel_dp->attached_connector);
				goto put_power;
			}
		}
	}

	ret = IRQ_HANDLED;

put_power:
	intel_display_power_put(dev_priv, power_domain);

	return ret;
}

/* check the VBT to see whether the eDP is on another port */
bool intel_dp_is_edp(struct drm_device *dev, enum port port)
{
	struct drm_i915_private *dev_priv = dev->dev_private;

	/*
	 * eDP not supported on g4x. so bail out early just
	 * for a bit extra safety in case the VBT is bonkers.
	 */
	if (INTEL_INFO(dev)->gen < 5)
		return false;

	if (port == PORT_A)
		return true;

	return intel_bios_is_port_edp(dev_priv, port);
}

void
intel_dp_add_properties(struct intel_dp *intel_dp, struct drm_connector *connector)
{
	struct intel_connector *intel_connector = to_intel_connector(connector);

	intel_attach_force_audio_property(connector);
	intel_attach_broadcast_rgb_property(connector);
	intel_dp->color_range_auto = true;

	if (is_edp(intel_dp)) {
		drm_mode_create_scaling_mode_property(connector->dev);
		drm_object_attach_property(
			&connector->base,
			connector->dev->mode_config.scaling_mode_property,
			DRM_MODE_SCALE_ASPECT);
		intel_connector->panel.fitting_mode = DRM_MODE_SCALE_ASPECT;
	}
}

static void intel_dp_init_panel_power_timestamps(struct intel_dp *intel_dp)
{
	intel_dp->panel_power_off_time = ktime_get_boottime();
	intel_dp->last_power_on = jiffies;
	intel_dp->last_backlight_off = jiffies;
}

static void
intel_dp_init_panel_power_sequencer(struct drm_device *dev,
				    struct intel_dp *intel_dp)
{
	struct drm_i915_private *dev_priv = dev->dev_private;
	struct edp_power_seq cur, vbt, spec,
		*final = &intel_dp->pps_delays;
	u32 pp_on, pp_off, pp_div = 0, pp_ctl = 0;
	i915_reg_t pp_ctrl_reg, pp_on_reg, pp_off_reg, pp_div_reg;

	lockdep_assert_held(&dev_priv->pps_mutex);

	/* already initialized? */
	if (final->t11_t12 != 0)
		return;

	if (IS_BROXTON(dev)) {
		/*
		 * TODO: BXT has 2 sets of PPS registers.
		 * Correct Register for Broxton need to be identified
		 * using VBT. hardcoding for now
		 */
		pp_ctrl_reg = BXT_PP_CONTROL(0);
		pp_on_reg = BXT_PP_ON_DELAYS(0);
		pp_off_reg = BXT_PP_OFF_DELAYS(0);
	} else if (HAS_PCH_SPLIT(dev)) {
		pp_ctrl_reg = PCH_PP_CONTROL;
		pp_on_reg = PCH_PP_ON_DELAYS;
		pp_off_reg = PCH_PP_OFF_DELAYS;
		pp_div_reg = PCH_PP_DIVISOR;
	} else {
		enum pipe pipe = vlv_power_sequencer_pipe(intel_dp);

		pp_ctrl_reg = VLV_PIPE_PP_CONTROL(pipe);
		pp_on_reg = VLV_PIPE_PP_ON_DELAYS(pipe);
		pp_off_reg = VLV_PIPE_PP_OFF_DELAYS(pipe);
		pp_div_reg = VLV_PIPE_PP_DIVISOR(pipe);
	}

	/* Workaround: Need to write PP_CONTROL with the unlock key as
	 * the very first thing. */
	pp_ctl = ironlake_get_pp_control(intel_dp);

	pp_on = I915_READ(pp_on_reg);
	pp_off = I915_READ(pp_off_reg);
	if (!IS_BROXTON(dev)) {
		I915_WRITE(pp_ctrl_reg, pp_ctl);
		pp_div = I915_READ(pp_div_reg);
	}

	/* Pull timing values out of registers */
	cur.t1_t3 = (pp_on & PANEL_POWER_UP_DELAY_MASK) >>
		PANEL_POWER_UP_DELAY_SHIFT;

	cur.t8 = (pp_on & PANEL_LIGHT_ON_DELAY_MASK) >>
		PANEL_LIGHT_ON_DELAY_SHIFT;

	cur.t9 = (pp_off & PANEL_LIGHT_OFF_DELAY_MASK) >>
		PANEL_LIGHT_OFF_DELAY_SHIFT;

	cur.t10 = (pp_off & PANEL_POWER_DOWN_DELAY_MASK) >>
		PANEL_POWER_DOWN_DELAY_SHIFT;

	if (IS_BROXTON(dev)) {
		u16 tmp = (pp_ctl & BXT_POWER_CYCLE_DELAY_MASK) >>
			BXT_POWER_CYCLE_DELAY_SHIFT;
		if (tmp > 0)
			cur.t11_t12 = (tmp - 1) * 1000;
		else
			cur.t11_t12 = 0;
	} else {
		cur.t11_t12 = ((pp_div & PANEL_POWER_CYCLE_DELAY_MASK) >>
		       PANEL_POWER_CYCLE_DELAY_SHIFT) * 1000;
	}

	DRM_DEBUG_KMS("cur t1_t3 %d t8 %d t9 %d t10 %d t11_t12 %d\n",
		      cur.t1_t3, cur.t8, cur.t9, cur.t10, cur.t11_t12);

	vbt = dev_priv->vbt.edp.pps;

	/* Upper limits from eDP 1.3 spec. Note that we use the clunky units of
	 * our hw here, which are all in 100usec. */
	spec.t1_t3 = 210 * 10;
	spec.t8 = 50 * 10; /* no limit for t8, use t7 instead */
	spec.t9 = 50 * 10; /* no limit for t9, make it symmetric with t8 */
	spec.t10 = 500 * 10;
	/* This one is special and actually in units of 100ms, but zero
	 * based in the hw (so we need to add 100 ms). But the sw vbt
	 * table multiplies it with 1000 to make it in units of 100usec,
	 * too. */
	spec.t11_t12 = (510 + 100) * 10;

	DRM_DEBUG_KMS("vbt t1_t3 %d t8 %d t9 %d t10 %d t11_t12 %d\n",
		      vbt.t1_t3, vbt.t8, vbt.t9, vbt.t10, vbt.t11_t12);

	/* Use the max of the register settings and vbt. If both are
	 * unset, fall back to the spec limits. */
#define assign_final(field)	final->field = (max(cur.field, vbt.field) == 0 ? \
				       spec.field : \
				       max(cur.field, vbt.field))
	assign_final(t1_t3);
	assign_final(t8);
	assign_final(t9);
	assign_final(t10);
	assign_final(t11_t12);
#undef assign_final

#define get_delay(field)	(DIV_ROUND_UP(final->field, 10))
	intel_dp->panel_power_up_delay = get_delay(t1_t3);
	intel_dp->backlight_on_delay = get_delay(t8);
	intel_dp->backlight_off_delay = get_delay(t9);
	intel_dp->panel_power_down_delay = get_delay(t10);
	intel_dp->panel_power_cycle_delay = get_delay(t11_t12);
#undef get_delay

	DRM_DEBUG_KMS("panel power up delay %d, power down delay %d, power cycle delay %d\n",
		      intel_dp->panel_power_up_delay, intel_dp->panel_power_down_delay,
		      intel_dp->panel_power_cycle_delay);

	DRM_DEBUG_KMS("backlight on delay %d, off delay %d\n",
		      intel_dp->backlight_on_delay, intel_dp->backlight_off_delay);
}

static void
intel_dp_init_panel_power_sequencer_registers(struct drm_device *dev,
					      struct intel_dp *intel_dp)
{
	struct drm_i915_private *dev_priv = dev->dev_private;
	u32 pp_on, pp_off, pp_div, port_sel = 0;
	int div = dev_priv->rawclk_freq / 1000;
	i915_reg_t pp_on_reg, pp_off_reg, pp_div_reg, pp_ctrl_reg;
	enum port port = dp_to_dig_port(intel_dp)->port;
	const struct edp_power_seq *seq = &intel_dp->pps_delays;

	lockdep_assert_held(&dev_priv->pps_mutex);

	if (IS_BROXTON(dev)) {
		/*
		 * TODO: BXT has 2 sets of PPS registers.
		 * Correct Register for Broxton need to be identified
		 * using VBT. hardcoding for now
		 */
		pp_ctrl_reg = BXT_PP_CONTROL(0);
		pp_on_reg = BXT_PP_ON_DELAYS(0);
		pp_off_reg = BXT_PP_OFF_DELAYS(0);

	} else if (HAS_PCH_SPLIT(dev)) {
		pp_on_reg = PCH_PP_ON_DELAYS;
		pp_off_reg = PCH_PP_OFF_DELAYS;
		pp_div_reg = PCH_PP_DIVISOR;
	} else {
		enum pipe pipe = vlv_power_sequencer_pipe(intel_dp);

		pp_on_reg = VLV_PIPE_PP_ON_DELAYS(pipe);
		pp_off_reg = VLV_PIPE_PP_OFF_DELAYS(pipe);
		pp_div_reg = VLV_PIPE_PP_DIVISOR(pipe);
	}

	/*
	 * And finally store the new values in the power sequencer. The
	 * backlight delays are set to 1 because we do manual waits on them. For
	 * T8, even BSpec recommends doing it. For T9, if we don't do this,
	 * we'll end up waiting for the backlight off delay twice: once when we
	 * do the manual sleep, and once when we disable the panel and wait for
	 * the PP_STATUS bit to become zero.
	 */
	pp_on = (seq->t1_t3 << PANEL_POWER_UP_DELAY_SHIFT) |
		(1 << PANEL_LIGHT_ON_DELAY_SHIFT);
	pp_off = (1 << PANEL_LIGHT_OFF_DELAY_SHIFT) |
		 (seq->t10 << PANEL_POWER_DOWN_DELAY_SHIFT);
	/* Compute the divisor for the pp clock, simply match the Bspec
	 * formula. */
	if (IS_BROXTON(dev)) {
		pp_div = I915_READ(pp_ctrl_reg);
		pp_div &= ~BXT_POWER_CYCLE_DELAY_MASK;
		pp_div |= (DIV_ROUND_UP((seq->t11_t12 + 1), 1000)
				<< BXT_POWER_CYCLE_DELAY_SHIFT);
	} else {
		pp_div = ((100 * div)/2 - 1) << PP_REFERENCE_DIVIDER_SHIFT;
		pp_div |= (DIV_ROUND_UP(seq->t11_t12, 1000)
				<< PANEL_POWER_CYCLE_DELAY_SHIFT);
	}

	/* Haswell doesn't have any port selection bits for the panel
	 * power sequencer any more. */
	if (IS_VALLEYVIEW(dev) || IS_CHERRYVIEW(dev)) {
		port_sel = PANEL_PORT_SELECT_VLV(port);
	} else if (HAS_PCH_IBX(dev) || HAS_PCH_CPT(dev)) {
		if (port == PORT_A)
			port_sel = PANEL_PORT_SELECT_DPA;
		else
			port_sel = PANEL_PORT_SELECT_DPD;
	}

	pp_on |= port_sel;

	I915_WRITE(pp_on_reg, pp_on);
	I915_WRITE(pp_off_reg, pp_off);
	if (IS_BROXTON(dev))
		I915_WRITE(pp_ctrl_reg, pp_div);
	else
		I915_WRITE(pp_div_reg, pp_div);

	DRM_DEBUG_KMS("panel power sequencer register settings: PP_ON %#x, PP_OFF %#x, PP_DIV %#x\n",
		      I915_READ(pp_on_reg),
		      I915_READ(pp_off_reg),
		      IS_BROXTON(dev) ?
		      (I915_READ(pp_ctrl_reg) & BXT_POWER_CYCLE_DELAY_MASK) :
		      I915_READ(pp_div_reg));
}

/**
 * intel_dp_set_drrs_state - program registers for RR switch to take effect
 * @dev: DRM device
 * @refresh_rate: RR to be programmed
 *
 * This function gets called when refresh rate (RR) has to be changed from
 * one frequency to another. Switches can be between high and low RR
 * supported by the panel or to any other RR based on media playback (in
 * this case, RR value needs to be passed from user space).
 *
 * The caller of this function needs to take a lock on dev_priv->drrs.
 */
static void intel_dp_set_drrs_state(struct drm_device *dev, int refresh_rate)
{
	struct drm_i915_private *dev_priv = dev->dev_private;
	struct intel_encoder *encoder;
	struct intel_digital_port *dig_port = NULL;
	struct intel_dp *intel_dp = dev_priv->drrs.dp;
	struct intel_crtc_state *config = NULL;
	struct intel_crtc *intel_crtc = NULL;
	enum drrs_refresh_rate_type index = DRRS_HIGH_RR;

	if (refresh_rate <= 0) {
		DRM_DEBUG_KMS("Refresh rate should be positive non-zero.\n");
		return;
	}

	if (intel_dp == NULL) {
		DRM_DEBUG_KMS("DRRS not supported.\n");
		return;
	}

	/*
	 * FIXME: This needs proper synchronization with psr state for some
	 * platforms that cannot have PSR and DRRS enabled at the same time.
	 */

	dig_port = dp_to_dig_port(intel_dp);
	encoder = &dig_port->base;
	intel_crtc = to_intel_crtc(encoder->base.crtc);

	if (!intel_crtc) {
		DRM_DEBUG_KMS("DRRS: intel_crtc not initialized\n");
		return;
	}

	config = intel_crtc->config;

	if (dev_priv->drrs.type < SEAMLESS_DRRS_SUPPORT) {
		DRM_DEBUG_KMS("Only Seamless DRRS supported.\n");
		return;
	}

	if (intel_dp->attached_connector->panel.downclock_mode->vrefresh ==
			refresh_rate)
		index = DRRS_LOW_RR;

	if (index == dev_priv->drrs.refresh_rate_type) {
		DRM_DEBUG_KMS(
			"DRRS requested for previously set RR...ignoring\n");
		return;
	}

	if (!intel_crtc->active) {
		DRM_DEBUG_KMS("eDP encoder disabled. CRTC not Active\n");
		return;
	}

	if (INTEL_INFO(dev)->gen >= 8 && !IS_CHERRYVIEW(dev)) {
		switch (index) {
		case DRRS_HIGH_RR:
			intel_dp_set_m_n(intel_crtc, M1_N1);
			break;
		case DRRS_LOW_RR:
			intel_dp_set_m_n(intel_crtc, M2_N2);
			break;
		case DRRS_MAX_RR:
		default:
			DRM_ERROR("Unsupported refreshrate type\n");
		}
	} else if (INTEL_INFO(dev)->gen > 6) {
		i915_reg_t reg = PIPECONF(intel_crtc->config->cpu_transcoder);
		u32 val;

		val = I915_READ(reg);
		if (index > DRRS_HIGH_RR) {
			if (IS_VALLEYVIEW(dev) || IS_CHERRYVIEW(dev))
				val |= PIPECONF_EDP_RR_MODE_SWITCH_VLV;
			else
				val |= PIPECONF_EDP_RR_MODE_SWITCH;
		} else {
			if (IS_VALLEYVIEW(dev) || IS_CHERRYVIEW(dev))
				val &= ~PIPECONF_EDP_RR_MODE_SWITCH_VLV;
			else
				val &= ~PIPECONF_EDP_RR_MODE_SWITCH;
		}
		I915_WRITE(reg, val);
	}

	dev_priv->drrs.refresh_rate_type = index;

	DRM_DEBUG_KMS("eDP Refresh Rate set to : %dHz\n", refresh_rate);
}

/**
 * intel_edp_drrs_enable - init drrs struct if supported
 * @intel_dp: DP struct
 *
 * Initializes frontbuffer_bits and drrs.dp
 */
void intel_edp_drrs_enable(struct intel_dp *intel_dp)
{
	struct drm_device *dev = intel_dp_to_dev(intel_dp);
	struct drm_i915_private *dev_priv = dev->dev_private;
	struct intel_digital_port *dig_port = dp_to_dig_port(intel_dp);
	struct drm_crtc *crtc = dig_port->base.base.crtc;
	struct intel_crtc *intel_crtc = to_intel_crtc(crtc);

	if (!intel_crtc->config->has_drrs) {
		DRM_DEBUG_KMS("Panel doesn't support DRRS\n");
		return;
	}

	mutex_lock(&dev_priv->drrs.mutex);
	if (WARN_ON(dev_priv->drrs.dp)) {
		DRM_ERROR("DRRS already enabled\n");
		goto unlock;
	}

	dev_priv->drrs.busy_frontbuffer_bits = 0;

	dev_priv->drrs.dp = intel_dp;

unlock:
	mutex_unlock(&dev_priv->drrs.mutex);
}

/**
 * intel_edp_drrs_disable - Disable DRRS
 * @intel_dp: DP struct
 *
 */
void intel_edp_drrs_disable(struct intel_dp *intel_dp)
{
	struct drm_device *dev = intel_dp_to_dev(intel_dp);
	struct drm_i915_private *dev_priv = dev->dev_private;
	struct intel_digital_port *dig_port = dp_to_dig_port(intel_dp);
	struct drm_crtc *crtc = dig_port->base.base.crtc;
	struct intel_crtc *intel_crtc = to_intel_crtc(crtc);

	if (!intel_crtc->config->has_drrs)
		return;

	mutex_lock(&dev_priv->drrs.mutex);
	if (!dev_priv->drrs.dp) {
		mutex_unlock(&dev_priv->drrs.mutex);
		return;
	}

	if (dev_priv->drrs.refresh_rate_type == DRRS_LOW_RR)
		intel_dp_set_drrs_state(dev_priv->dev,
			intel_dp->attached_connector->panel.
			fixed_mode->vrefresh);

	dev_priv->drrs.dp = NULL;
	mutex_unlock(&dev_priv->drrs.mutex);

	cancel_delayed_work_sync(&dev_priv->drrs.work);
}

static void intel_edp_drrs_downclock_work(struct work_struct *work)
{
	struct drm_i915_private *dev_priv =
		container_of(work, typeof(*dev_priv), drrs.work.work);
	struct intel_dp *intel_dp;

	mutex_lock(&dev_priv->drrs.mutex);

	intel_dp = dev_priv->drrs.dp;

	if (!intel_dp)
		goto unlock;

	/*
	 * The delayed work can race with an invalidate hence we need to
	 * recheck.
	 */

	if (dev_priv->drrs.busy_frontbuffer_bits)
		goto unlock;

	if (dev_priv->drrs.refresh_rate_type != DRRS_LOW_RR)
		intel_dp_set_drrs_state(dev_priv->dev,
			intel_dp->attached_connector->panel.
			downclock_mode->vrefresh);

unlock:
	mutex_unlock(&dev_priv->drrs.mutex);
}

/**
 * intel_edp_drrs_invalidate - Disable Idleness DRRS
 * @dev: DRM device
 * @frontbuffer_bits: frontbuffer plane tracking bits
 *
 * This function gets called everytime rendering on the given planes start.
 * Hence DRRS needs to be Upclocked, i.e. (LOW_RR -> HIGH_RR).
 *
 * Dirty frontbuffers relevant to DRRS are tracked in busy_frontbuffer_bits.
 */
void intel_edp_drrs_invalidate(struct drm_device *dev,
		unsigned frontbuffer_bits)
{
	struct drm_i915_private *dev_priv = dev->dev_private;
	struct drm_crtc *crtc;
	enum pipe pipe;

	if (dev_priv->drrs.type == DRRS_NOT_SUPPORTED)
		return;

	cancel_delayed_work(&dev_priv->drrs.work);

	mutex_lock(&dev_priv->drrs.mutex);
	if (!dev_priv->drrs.dp) {
		mutex_unlock(&dev_priv->drrs.mutex);
		return;
	}

	crtc = dp_to_dig_port(dev_priv->drrs.dp)->base.base.crtc;
	pipe = to_intel_crtc(crtc)->pipe;

	frontbuffer_bits &= INTEL_FRONTBUFFER_ALL_MASK(pipe);
	dev_priv->drrs.busy_frontbuffer_bits |= frontbuffer_bits;

	/* invalidate means busy screen hence upclock */
	if (frontbuffer_bits && dev_priv->drrs.refresh_rate_type == DRRS_LOW_RR)
		intel_dp_set_drrs_state(dev_priv->dev,
				dev_priv->drrs.dp->attached_connector->panel.
				fixed_mode->vrefresh);

	mutex_unlock(&dev_priv->drrs.mutex);
}

/**
 * intel_edp_drrs_flush - Restart Idleness DRRS
 * @dev: DRM device
 * @frontbuffer_bits: frontbuffer plane tracking bits
 *
 * This function gets called every time rendering on the given planes has
 * completed or flip on a crtc is completed. So DRRS should be upclocked
 * (LOW_RR -> HIGH_RR). And also Idleness detection should be started again,
 * if no other planes are dirty.
 *
 * Dirty frontbuffers relevant to DRRS are tracked in busy_frontbuffer_bits.
 */
void intel_edp_drrs_flush(struct drm_device *dev,
		unsigned frontbuffer_bits)
{
	struct drm_i915_private *dev_priv = dev->dev_private;
	struct drm_crtc *crtc;
	enum pipe pipe;

	if (dev_priv->drrs.type == DRRS_NOT_SUPPORTED)
		return;

	cancel_delayed_work(&dev_priv->drrs.work);

	mutex_lock(&dev_priv->drrs.mutex);
	if (!dev_priv->drrs.dp) {
		mutex_unlock(&dev_priv->drrs.mutex);
		return;
	}

	crtc = dp_to_dig_port(dev_priv->drrs.dp)->base.base.crtc;
	pipe = to_intel_crtc(crtc)->pipe;

	frontbuffer_bits &= INTEL_FRONTBUFFER_ALL_MASK(pipe);
	dev_priv->drrs.busy_frontbuffer_bits &= ~frontbuffer_bits;

	/* flush means busy screen hence upclock */
	if (frontbuffer_bits && dev_priv->drrs.refresh_rate_type == DRRS_LOW_RR)
		intel_dp_set_drrs_state(dev_priv->dev,
				dev_priv->drrs.dp->attached_connector->panel.
				fixed_mode->vrefresh);

	/*
	 * flush also means no more activity hence schedule downclock, if all
	 * other fbs are quiescent too
	 */
	if (!dev_priv->drrs.busy_frontbuffer_bits)
		schedule_delayed_work(&dev_priv->drrs.work,
				msecs_to_jiffies(1000));
	mutex_unlock(&dev_priv->drrs.mutex);
}

/**
 * DOC: Display Refresh Rate Switching (DRRS)
 *
 * Display Refresh Rate Switching (DRRS) is a power conservation feature
 * which enables swtching between low and high refresh rates,
 * dynamically, based on the usage scenario. This feature is applicable
 * for internal panels.
 *
 * Indication that the panel supports DRRS is given by the panel EDID, which
 * would list multiple refresh rates for one resolution.
 *
 * DRRS is of 2 types - static and seamless.
 * Static DRRS involves changing refresh rate (RR) by doing a full modeset
 * (may appear as a blink on screen) and is used in dock-undock scenario.
 * Seamless DRRS involves changing RR without any visual effect to the user
 * and can be used during normal system usage. This is done by programming
 * certain registers.
 *
 * Support for static/seamless DRRS may be indicated in the VBT based on
 * inputs from the panel spec.
 *
 * DRRS saves power by switching to low RR based on usage scenarios.
 *
 * eDP DRRS:-
 *        The implementation is based on frontbuffer tracking implementation.
 * When there is a disturbance on the screen triggered by user activity or a
 * periodic system activity, DRRS is disabled (RR is changed to high RR).
 * When there is no movement on screen, after a timeout of 1 second, a switch
 * to low RR is made.
 *        For integration with frontbuffer tracking code,
 * intel_edp_drrs_invalidate() and intel_edp_drrs_flush() are called.
 *
 * DRRS can be further extended to support other internal panels and also
 * the scenario of video playback wherein RR is set based on the rate
 * requested by userspace.
 */

/**
 * intel_dp_drrs_init - Init basic DRRS work and mutex.
 * @intel_connector: eDP connector
 * @fixed_mode: preferred mode of panel
 *
 * This function is  called only once at driver load to initialize basic
 * DRRS stuff.
 *
 * Returns:
 * Downclock mode if panel supports it, else return NULL.
 * DRRS support is determined by the presence of downclock mode (apart
 * from VBT setting).
 */
static struct drm_display_mode *
intel_dp_drrs_init(struct intel_connector *intel_connector,
		struct drm_display_mode *fixed_mode)
{
	struct drm_connector *connector = &intel_connector->base;
	struct drm_device *dev = connector->dev;
	struct drm_i915_private *dev_priv = dev->dev_private;
	struct drm_display_mode *downclock_mode = NULL;

	INIT_DELAYED_WORK(&dev_priv->drrs.work, intel_edp_drrs_downclock_work);
	mutex_init(&dev_priv->drrs.mutex);

	if (INTEL_INFO(dev)->gen <= 6) {
		DRM_DEBUG_KMS("DRRS supported for Gen7 and above\n");
		return NULL;
	}

	if (dev_priv->vbt.drrs_type != SEAMLESS_DRRS_SUPPORT) {
		DRM_DEBUG_KMS("VBT doesn't support DRRS\n");
		return NULL;
	}

	downclock_mode = intel_find_panel_downclock
					(dev, fixed_mode, connector);

	if (!downclock_mode) {
		DRM_DEBUG_KMS("Downclock mode is not found. DRRS not supported\n");
		return NULL;
	}

	dev_priv->drrs.type = dev_priv->vbt.drrs_type;

	dev_priv->drrs.refresh_rate_type = DRRS_HIGH_RR;
	DRM_DEBUG_KMS("seamless DRRS supported for eDP panel.\n");
	return downclock_mode;
}

static bool intel_edp_init_connector(struct intel_dp *intel_dp,
				     struct intel_connector *intel_connector)
{
	struct drm_connector *connector = &intel_connector->base;
	struct intel_digital_port *intel_dig_port = dp_to_dig_port(intel_dp);
	struct intel_encoder *intel_encoder = &intel_dig_port->base;
	struct drm_device *dev = intel_encoder->base.dev;
	struct drm_i915_private *dev_priv = dev->dev_private;
	struct drm_display_mode *fixed_mode = NULL;
	struct drm_display_mode *downclock_mode = NULL;
	bool has_dpcd;
	struct drm_display_mode *scan;
	struct edid *edid;
	enum pipe pipe = INVALID_PIPE;

	if (!is_edp(intel_dp))
		return true;

	pps_lock(intel_dp);
	intel_edp_panel_vdd_sanitize(intel_dp);
	pps_unlock(intel_dp);

	/* Cache DPCD and EDID for edp. */
	has_dpcd = intel_dp_get_dpcd(intel_dp);

	if (has_dpcd) {
		if (intel_dp->dpcd[DP_DPCD_REV] >= 0x11)
			dev_priv->no_aux_handshake =
				intel_dp->dpcd[DP_MAX_DOWNSPREAD] &
				DP_NO_AUX_HANDSHAKE_LINK_TRAINING;
	} else {
		/* if this fails, presume the device is a ghost */
		DRM_INFO("failed to retrieve link info, disabling eDP\n");
		return false;
	}

	/* We now know it's not a ghost, init power sequence regs. */
	pps_lock(intel_dp);
	intel_dp_init_panel_power_sequencer_registers(dev, intel_dp);
	pps_unlock(intel_dp);

	mutex_lock(&dev->mode_config.mutex);
	edid = drm_get_edid(connector, &intel_dp->aux.ddc);
	if (edid) {
		if (drm_add_edid_modes(connector, edid)) {
			drm_mode_connector_update_edid_property(connector,
								edid);
			drm_edid_to_eld(connector, edid);
		} else {
			kfree(edid);
			edid = ERR_PTR(-EINVAL);
		}
	} else {
		edid = ERR_PTR(-ENOENT);
	}
	intel_connector->edid = edid;

	/* prefer fixed mode from EDID if available */
	list_for_each_entry(scan, &connector->probed_modes, head) {
		if ((scan->type & DRM_MODE_TYPE_PREFERRED)) {
			fixed_mode = drm_mode_duplicate(dev, scan);
			downclock_mode = intel_dp_drrs_init(
						intel_connector, fixed_mode);
			break;
		}
	}

	/* fallback to VBT if available for eDP */
	if (!fixed_mode && dev_priv->vbt.lfp_lvds_vbt_mode) {
		fixed_mode = drm_mode_duplicate(dev,
					dev_priv->vbt.lfp_lvds_vbt_mode);
		if (fixed_mode)
			fixed_mode->type |= DRM_MODE_TYPE_PREFERRED;
	}
	mutex_unlock(&dev->mode_config.mutex);

	if (IS_VALLEYVIEW(dev) || IS_CHERRYVIEW(dev)) {
		intel_dp->edp_notifier.notifier_call = edp_notify_handler;
		register_reboot_notifier(&intel_dp->edp_notifier);

		/*
		 * Figure out the current pipe for the initial backlight setup.
		 * If the current pipe isn't valid, try the PPS pipe, and if that
		 * fails just assume pipe A.
		 */
		if (IS_CHERRYVIEW(dev))
			pipe = DP_PORT_TO_PIPE_CHV(intel_dp->DP);
		else
			pipe = PORT_TO_PIPE(intel_dp->DP);

		if (pipe != PIPE_A && pipe != PIPE_B)
			pipe = intel_dp->pps_pipe;

		if (pipe != PIPE_A && pipe != PIPE_B)
			pipe = PIPE_A;

		DRM_DEBUG_KMS("using pipe %c for initial backlight setup\n",
			      pipe_name(pipe));
	}

	intel_panel_init(&intel_connector->panel, fixed_mode, downclock_mode);
	intel_connector->panel.backlight.power = intel_edp_backlight_power;
	intel_panel_setup_backlight(connector, pipe);

	return true;
}

bool
intel_dp_init_connector(struct intel_digital_port *intel_dig_port,
			struct intel_connector *intel_connector)
{
	struct drm_connector *connector = &intel_connector->base;
	struct intel_dp *intel_dp = &intel_dig_port->dp;
	struct intel_encoder *intel_encoder = &intel_dig_port->base;
	struct drm_device *dev = intel_encoder->base.dev;
	struct drm_i915_private *dev_priv = dev->dev_private;
	enum port port = intel_dig_port->port;
	int type, ret;

	if (WARN(intel_dig_port->max_lanes < 1,
		 "Not enough lanes (%d) for DP on port %c\n",
		 intel_dig_port->max_lanes, port_name(port)))
		return false;

	intel_dp->pps_pipe = INVALID_PIPE;

	/* intel_dp vfuncs */
	if (INTEL_INFO(dev)->gen >= 9)
		intel_dp->get_aux_clock_divider = skl_get_aux_clock_divider;
	else if (IS_HASWELL(dev) || IS_BROADWELL(dev))
		intel_dp->get_aux_clock_divider = hsw_get_aux_clock_divider;
	else if (HAS_PCH_SPLIT(dev))
		intel_dp->get_aux_clock_divider = ilk_get_aux_clock_divider;
	else
		intel_dp->get_aux_clock_divider = g4x_get_aux_clock_divider;

	if (INTEL_INFO(dev)->gen >= 9)
		intel_dp->get_aux_send_ctl = skl_get_aux_send_ctl;
	else
		intel_dp->get_aux_send_ctl = g4x_get_aux_send_ctl;

	if (HAS_DDI(dev))
		intel_dp->prepare_link_retrain = intel_ddi_prepare_link_retrain;

	/* Preserve the current hw state. */
	intel_dp->DP = I915_READ(intel_dp->output_reg);
	intel_dp->attached_connector = intel_connector;

	if (intel_dp_is_edp(dev, port))
		type = DRM_MODE_CONNECTOR_eDP;
	else
		type = DRM_MODE_CONNECTOR_DisplayPort;

	/*
	 * For eDP we always set the encoder type to INTEL_OUTPUT_EDP, but
	 * for DP the encoder type can be set by the caller to
	 * INTEL_OUTPUT_UNKNOWN for DDI, so don't rewrite it.
	 */
	if (type == DRM_MODE_CONNECTOR_eDP)
		intel_encoder->type = INTEL_OUTPUT_EDP;

	/* eDP only on port B and/or C on vlv/chv */
	if (WARN_ON((IS_VALLEYVIEW(dev) || IS_CHERRYVIEW(dev)) &&
		    is_edp(intel_dp) && port != PORT_B && port != PORT_C))
		return false;

	DRM_DEBUG_KMS("Adding %s connector on port %c\n",
			type == DRM_MODE_CONNECTOR_eDP ? "eDP" : "DP",
			port_name(port));

	drm_connector_init(dev, connector, &intel_dp_connector_funcs, type);
	drm_connector_helper_add(connector, &intel_dp_connector_helper_funcs);

	connector->interlace_allowed = true;
	connector->doublescan_allowed = 0;

	INIT_DELAYED_WORK(&intel_dp->panel_vdd_work,
			  edp_panel_vdd_work);

	intel_connector_attach_encoder(intel_connector, intel_encoder);
	drm_connector_register(connector);

	if (HAS_DDI(dev))
		intel_connector->get_hw_state = intel_ddi_connector_get_hw_state;
	else
		intel_connector->get_hw_state = intel_connector_get_hw_state;
	intel_connector->unregister = intel_dp_connector_unregister;

	/* Set up the hotplug pin. */
	switch (port) {
	case PORT_A:
		intel_encoder->hpd_pin = HPD_PORT_A;
		break;
	case PORT_B:
		intel_encoder->hpd_pin = HPD_PORT_B;
		if (IS_BXT_REVID(dev, 0, BXT_REVID_A1))
			intel_encoder->hpd_pin = HPD_PORT_A;
		break;
	case PORT_C:
		intel_encoder->hpd_pin = HPD_PORT_C;
		break;
	case PORT_D:
		intel_encoder->hpd_pin = HPD_PORT_D;
		break;
	case PORT_E:
		intel_encoder->hpd_pin = HPD_PORT_E;
		break;
	default:
		BUG();
	}

	if (is_edp(intel_dp)) {
		pps_lock(intel_dp);
		intel_dp_init_panel_power_timestamps(intel_dp);
		if (IS_VALLEYVIEW(dev) || IS_CHERRYVIEW(dev))
			vlv_initial_power_sequencer_setup(intel_dp);
		else
			intel_dp_init_panel_power_sequencer(dev, intel_dp);
		pps_unlock(intel_dp);
	}

	ret = intel_dp_aux_init(intel_dp, intel_connector);
	if (ret)
		goto fail;

	/* init MST on ports that can support it */
	if (HAS_DP_MST(dev) &&
	    (port == PORT_B || port == PORT_C || port == PORT_D))
		intel_dp_mst_encoder_init(intel_dig_port,
					  intel_connector->base.base.id);

	if (!intel_edp_init_connector(intel_dp, intel_connector)) {
		intel_dp_aux_fini(intel_dp);
		intel_dp_mst_encoder_cleanup(intel_dig_port);
		goto fail;
	}

	intel_dp_add_properties(intel_dp, connector);

	/* For G4X desktop chip, PEG_BAND_GAP_DATA 3:0 must first be written
	 * 0xd.  Failure to do so will result in spurious interrupts being
	 * generated on the port when a cable is not attached.
	 */
	if (IS_G4X(dev) && !IS_GM45(dev)) {
		u32 temp = I915_READ(PEG_BAND_GAP_DATA);
		I915_WRITE(PEG_BAND_GAP_DATA, (temp & ~0xf) | 0xd);
	}

	i915_debugfs_connector_add(connector);

	return true;

fail:
	if (is_edp(intel_dp)) {
		cancel_delayed_work_sync(&intel_dp->panel_vdd_work);
		/*
		 * vdd might still be enabled do to the delayed vdd off.
		 * Make sure vdd is actually turned off here.
		 */
		pps_lock(intel_dp);
		edp_panel_vdd_off_sync(intel_dp);
		pps_unlock(intel_dp);
	}
	drm_connector_unregister(connector);
	drm_connector_cleanup(connector);

	return false;
}

void
intel_dp_init(struct drm_device *dev,
	      i915_reg_t output_reg, enum port port)
{
	struct drm_i915_private *dev_priv = dev->dev_private;
	struct intel_digital_port *intel_dig_port;
	struct intel_encoder *intel_encoder;
	struct drm_encoder *encoder;
	struct intel_connector *intel_connector;

	intel_dig_port = kzalloc(sizeof(*intel_dig_port), GFP_KERNEL);
	if (!intel_dig_port)
		return;

	intel_connector = intel_connector_alloc();
	if (!intel_connector)
		goto err_connector_alloc;

	intel_encoder = &intel_dig_port->base;
	encoder = &intel_encoder->base;

	if (drm_encoder_init(dev, &intel_encoder->base, &intel_dp_enc_funcs,
			     DRM_MODE_ENCODER_TMDS, NULL))
		goto err_encoder_init;

	intel_encoder->compute_config = intel_dp_compute_config;
	intel_encoder->disable = intel_disable_dp;
	intel_encoder->get_hw_state = intel_dp_get_hw_state;
	intel_encoder->get_config = intel_dp_get_config;
	intel_encoder->suspend = intel_dp_encoder_suspend;
	if (IS_CHERRYVIEW(dev)) {
		intel_encoder->pre_pll_enable = chv_dp_pre_pll_enable;
		intel_encoder->pre_enable = chv_pre_enable_dp;
		intel_encoder->enable = vlv_enable_dp;
		intel_encoder->post_disable = chv_post_disable_dp;
		intel_encoder->post_pll_disable = chv_dp_post_pll_disable;
	} else if (IS_VALLEYVIEW(dev)) {
		intel_encoder->pre_pll_enable = vlv_dp_pre_pll_enable;
		intel_encoder->pre_enable = vlv_pre_enable_dp;
		intel_encoder->enable = vlv_enable_dp;
		intel_encoder->post_disable = vlv_post_disable_dp;
	} else {
		intel_encoder->pre_enable = g4x_pre_enable_dp;
		intel_encoder->enable = g4x_enable_dp;
		if (INTEL_INFO(dev)->gen >= 5)
			intel_encoder->post_disable = ilk_post_disable_dp;
	}

	intel_dig_port->port = port;
	intel_dig_port->dp.output_reg = output_reg;
	intel_dig_port->max_lanes = 4;

	intel_encoder->type = INTEL_OUTPUT_DISPLAYPORT;
	if (IS_CHERRYVIEW(dev)) {
		if (port == PORT_D)
			intel_encoder->crtc_mask = 1 << 2;
		else
			intel_encoder->crtc_mask = (1 << 0) | (1 << 1);
	} else {
		intel_encoder->crtc_mask = (1 << 0) | (1 << 1) | (1 << 2);
	}
	intel_encoder->cloneable = 0;

	intel_dig_port->hpd_pulse = intel_dp_hpd_pulse;
	dev_priv->hotplug.irq_port[port] = intel_dig_port;

	if (!intel_dp_init_connector(intel_dig_port, intel_connector))
		goto err_init_connector;

	return;

err_init_connector:
	drm_encoder_cleanup(encoder);
err_encoder_init:
	kfree(intel_connector);
err_connector_alloc:
	kfree(intel_dig_port);

	return;
}

void intel_dp_mst_suspend(struct drm_device *dev)
{
	struct drm_i915_private *dev_priv = dev->dev_private;
	int i;

	/* disable MST */
	for (i = 0; i < I915_MAX_PORTS; i++) {
		struct intel_digital_port *intel_dig_port = dev_priv->hotplug.irq_port[i];
		if (!intel_dig_port)
			continue;

		if (intel_dig_port->base.type == INTEL_OUTPUT_DISPLAYPORT) {
			if (!intel_dig_port->dp.can_mst)
				continue;
			if (intel_dig_port->dp.is_mst)
				drm_dp_mst_topology_mgr_suspend(&intel_dig_port->dp.mst_mgr);
		}
	}
}

void intel_dp_mst_resume(struct drm_device *dev)
{
	struct drm_i915_private *dev_priv = dev->dev_private;
	int i;

	for (i = 0; i < I915_MAX_PORTS; i++) {
		struct intel_digital_port *intel_dig_port = dev_priv->hotplug.irq_port[i];
		if (!intel_dig_port)
			continue;
		if (intel_dig_port->base.type == INTEL_OUTPUT_DISPLAYPORT) {
			int ret;

			if (!intel_dig_port->dp.can_mst)
				continue;

			ret = drm_dp_mst_topology_mgr_resume(&intel_dig_port->dp.mst_mgr);
			if (ret != 0) {
				intel_dp_check_mst_status(&intel_dig_port->dp);
			}
		}
	}
}<|MERGE_RESOLUTION|>--- conflicted
+++ resolved
@@ -3392,7 +3392,7 @@
 		/* Read the eDP Display control capabilities registers */
 		memset(intel_dp->edp_dpcd, 0, sizeof(intel_dp->edp_dpcd));
 		if ((intel_dp->dpcd[DP_EDP_CONFIGURATION_CAP] & DP_DPCD_DISPLAY_CONTROL_CAPABLE) &&
-				(intel_dp_dpcd_read_wake(&intel_dp->aux, DP_EDP_DPCD_REV,
+				(drm_dp_dpcd_read(&intel_dp->aux, DP_EDP_DPCD_REV,
 						intel_dp->edp_dpcd, sizeof(intel_dp->edp_dpcd)) ==
 								sizeof(intel_dp->edp_dpcd)))
 			DRM_DEBUG_KMS("EDP DPCD : %*ph\n", (int) sizeof(intel_dp->edp_dpcd),
@@ -3404,14 +3404,7 @@
 		      yesno(drm_dp_tps3_supported(intel_dp->dpcd)));
 
 	/* Intermediate frequency support */
-<<<<<<< HEAD
 	if (is_edp(intel_dp) && (intel_dp->edp_dpcd[0] >= 0x03)) { /* eDp v1.4 or higher */
-=======
-	if (is_edp(intel_dp) &&
-	    (intel_dp->dpcd[DP_EDP_CONFIGURATION_CAP] &	DP_DPCD_DISPLAY_CONTROL_CAPABLE) &&
-	    (drm_dp_dpcd_read(&intel_dp->aux, DP_EDP_DPCD_REV, &rev, 1) == 1) &&
-	    (rev >= 0x03)) { /* eDp v1.4 or higher */
->>>>>>> 99ee8729
 		__le16 sink_rates[DP_MAX_SUPPORTED_RATES];
 		int i;
 
