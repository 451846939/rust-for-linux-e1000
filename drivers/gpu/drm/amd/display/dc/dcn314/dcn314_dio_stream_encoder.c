--- conflicted
+++ resolved
@@ -262,11 +262,7 @@
 	return two_pix;
 }
 
-<<<<<<< HEAD
-void enc314_stream_encoder_dp_blank(
-=======
 static void enc314_stream_encoder_dp_blank(
->>>>>>> 9abf2313
 	struct dc_link *link,
 	struct stream_encoder *enc)
 {
