/*
 * Copyright 2014 Advanced Micro Devices, Inc.
 *
 * Permission is hereby granted, free of charge, to any person obtaining a
 * copy of this software and associated documentation files (the "Software"),
 * to deal in the Software without restriction, including without limitation
 * the rights to use, copy, modify, merge, publish, distribute, sublicense,
 * and/or sell copies of the Software, and to permit persons to whom the
 * Software is furnished to do so, subject to the following conditions:
 *
 * The above copyright notice and this permission notice shall be included in
 * all copies or substantial portions of the Software.
 *
 * THE SOFTWARE IS PROVIDED "AS IS", WITHOUT WARRANTY OF ANY KIND, EXPRESS OR
 * IMPLIED, INCLUDING BUT NOT LIMITED TO THE WARRANTIES OF MERCHANTABILITY,
 * FITNESS FOR A PARTICULAR PURPOSE AND NONINFRINGEMENT.  IN NO EVENT SHALL
 * THE COPYRIGHT HOLDER(S) OR AUTHOR(S) BE LIABLE FOR ANY CLAIM, DAMAGES OR
 * OTHER LIABILITY, WHETHER IN AN ACTION OF CONTRACT, TORT OR OTHERWISE,
 * ARISING FROM, OUT OF OR IN CONNECTION WITH THE SOFTWARE OR THE USE OR
 * OTHER DEALINGS IN THE SOFTWARE.
 *
 */

#include <linux/slab.h>
#include <linux/list.h>
#include "kfd_device_queue_manager.h"
#include "kfd_priv.h"
#include "kfd_kernel_queue.h"
#include "amdgpu_amdkfd.h"

static inline struct process_queue_node *get_queue_by_qid(
			struct process_queue_manager *pqm, unsigned int qid)
{
	struct process_queue_node *pqn;

	list_for_each_entry(pqn, &pqm->queues, process_queue_list) {
		if ((pqn->q && pqn->q->properties.queue_id == qid) ||
		    (pqn->kq && pqn->kq->queue->properties.queue_id == qid))
			return pqn;
	}

	return NULL;
}

static int find_available_queue_slot(struct process_queue_manager *pqm,
					unsigned int *qid)
{
	unsigned long found;

	found = find_first_zero_bit(pqm->queue_slot_bitmap,
			KFD_MAX_NUM_OF_QUEUES_PER_PROCESS);

	pr_debug("The new slot id %lu\n", found);

	if (found >= KFD_MAX_NUM_OF_QUEUES_PER_PROCESS) {
		pr_info("Cannot open more queues for process with pasid 0x%x\n",
				pqm->process->pasid);
		return -ENOMEM;
	}

	set_bit(found, pqm->queue_slot_bitmap);
	*qid = found;

	return 0;
}

void kfd_process_dequeue_from_device(struct kfd_process_device *pdd)
{
	struct kfd_dev *dev = pdd->dev;

	if (pdd->already_dequeued)
		return;

	dev->dqm->ops.process_termination(dev->dqm, &pdd->qpd);
	pdd->already_dequeued = true;
}

int pqm_set_gws(struct process_queue_manager *pqm, unsigned int qid,
			void *gws)
{
	struct kfd_dev *dev = NULL;
	struct process_queue_node *pqn;
	struct kfd_process_device *pdd;
	struct kgd_mem *mem = NULL;
	int ret;

	pqn = get_queue_by_qid(pqm, qid);
	if (!pqn) {
		pr_err("Queue id does not match any known queue\n");
		return -EINVAL;
	}

	if (pqn->q)
		dev = pqn->q->device;
	if (WARN_ON(!dev))
		return -ENODEV;

	pdd = kfd_get_process_device_data(dev, pqm->process);
	if (!pdd) {
		pr_err("Process device data doesn't exist\n");
		return -EINVAL;
	}

	/* Only allow one queue per process can have GWS assigned */
	if (gws && pdd->qpd.num_gws)
		return -EBUSY;

	if (!gws && pdd->qpd.num_gws == 0)
		return -EINVAL;

	if (gws)
		ret = amdgpu_amdkfd_add_gws_to_process(pdd->process->kgd_process_info,
			gws, &mem);
	else
		ret = amdgpu_amdkfd_remove_gws_from_process(pdd->process->kgd_process_info,
			pqn->q->gws);
	if (unlikely(ret))
		return ret;

	pqn->q->gws = mem;
	pdd->qpd.num_gws = gws ? amdgpu_amdkfd_get_num_gws(dev->kgd) : 0;

	return pqn->q->device->dqm->ops.update_queue(pqn->q->device->dqm,
							pqn->q);
}

void kfd_process_dequeue_from_all_devices(struct kfd_process *p)
{
	struct kfd_process_device *pdd;

	list_for_each_entry(pdd, &p->per_device_data, per_device_list)
		kfd_process_dequeue_from_device(pdd);
}

int pqm_init(struct process_queue_manager *pqm, struct kfd_process *p)
{
	INIT_LIST_HEAD(&pqm->queues);
	pqm->queue_slot_bitmap =
			kzalloc(DIV_ROUND_UP(KFD_MAX_NUM_OF_QUEUES_PER_PROCESS,
					BITS_PER_BYTE), GFP_KERNEL);
	if (!pqm->queue_slot_bitmap)
		return -ENOMEM;
	pqm->process = p;

	return 0;
}

void pqm_uninit(struct process_queue_manager *pqm)
{
	struct process_queue_node *pqn, *next;

	list_for_each_entry_safe(pqn, next, &pqm->queues, process_queue_list) {
		if (pqn->q && pqn->q->gws)
			amdgpu_amdkfd_remove_gws_from_process(pqm->process->kgd_process_info,
				pqn->q->gws);
		uninit_queue(pqn->q);
		list_del(&pqn->process_queue_list);
		kfree(pqn);
	}

	kfree(pqm->queue_slot_bitmap);
	pqm->queue_slot_bitmap = NULL;
}

static int init_user_queue(struct process_queue_manager *pqm,
				struct kfd_dev *dev, struct queue **q,
				struct queue_properties *q_properties,
				struct file *f, unsigned int qid)
{
	int retval;

	/* Doorbell initialized in user space*/
	q_properties->doorbell_ptr = NULL;

	/* let DQM handle it*/
	q_properties->vmid = 0;
	q_properties->queue_id = qid;

	retval = init_queue(q, q_properties);
	if (retval != 0)
		return retval;

	(*q)->device = dev;
	(*q)->process = pqm->process;

	pr_debug("PQM After init queue");

	return retval;
}

int pqm_create_queue(struct process_queue_manager *pqm,
			    struct kfd_dev *dev,
			    struct file *f,
			    struct queue_properties *properties,
			    unsigned int *qid,
			    uint32_t *p_doorbell_offset_in_process)
{
	int retval;
	struct kfd_process_device *pdd;
	struct queue *q;
	struct process_queue_node *pqn;
	struct kernel_queue *kq;
	enum kfd_queue_type type = properties->type;
	unsigned int max_queues = 127; /* HWS limit */

	q = NULL;
	kq = NULL;

	pdd = kfd_get_process_device_data(dev, pqm->process);
	if (!pdd) {
		pr_err("Process device data doesn't exist\n");
		return -1;
	}

	/*
	 * for debug process, verify that it is within the static queues limit
	 * currently limit is set to half of the total avail HQD slots
	 * If we are just about to create DIQ, the is_debug flag is not set yet
	 * Hence we also check the type as well
	 */
	if ((pdd->qpd.is_debug) || (type == KFD_QUEUE_TYPE_DIQ))
		max_queues = dev->device_info->max_no_of_hqd/2;

	if (pdd->qpd.queue_count >= max_queues)
		return -ENOSPC;

	retval = find_available_queue_slot(pqm, qid);
	if (retval != 0)
		return retval;

	if (list_empty(&pdd->qpd.queues_list) &&
	    list_empty(&pdd->qpd.priv_queue_list))
		dev->dqm->ops.register_process(dev->dqm, &pdd->qpd);

	pqn = kzalloc(sizeof(*pqn), GFP_KERNEL);
	if (!pqn) {
		retval = -ENOMEM;
		goto err_allocate_pqn;
	}

	switch (type) {
	case KFD_QUEUE_TYPE_SDMA:
	case KFD_QUEUE_TYPE_SDMA_XGMI:
<<<<<<< HEAD
		if ((type == KFD_QUEUE_TYPE_SDMA && dev->dqm->sdma_queue_count
			>= get_num_sdma_queues(dev->dqm)) ||
			(type == KFD_QUEUE_TYPE_SDMA_XGMI &&
			dev->dqm->xgmi_sdma_queue_count
			>= get_num_xgmi_sdma_queues(dev->dqm))) {
			pr_debug("Over-subscription is not allowed for SDMA.\n");
			retval = -EPERM;
			goto err_create_queue;
		}

=======
		/* SDMA queues are always allocated statically no matter
		 * which scheduler mode is used. We also do not need to
		 * check whether a SDMA queue can be allocated here, because
		 * allocate_sdma_queue() in create_queue() has the
		 * corresponding check logic.
		 */
>>>>>>> 04d5ce62
		retval = init_user_queue(pqm, dev, &q, properties, f, *qid);
		if (retval != 0)
			goto err_create_queue;
		pqn->q = q;
		pqn->kq = NULL;
		retval = dev->dqm->ops.create_queue(dev->dqm, q, &pdd->qpd);
		print_queue(q);
		break;

	case KFD_QUEUE_TYPE_COMPUTE:
		/* check if there is over subscription */
		if ((dev->dqm->sched_policy ==
		     KFD_SCHED_POLICY_HWS_NO_OVERSUBSCRIPTION) &&
		((dev->dqm->processes_count >= dev->vm_info.vmid_num_kfd) ||
		(dev->dqm->active_queue_count >= get_cp_queues_num(dev->dqm)))) {
			pr_debug("Over-subscription is not allowed when amdkfd.sched_policy == 1\n");
			retval = -EPERM;
			goto err_create_queue;
		}

		retval = init_user_queue(pqm, dev, &q, properties, f, *qid);
		if (retval != 0)
			goto err_create_queue;
		pqn->q = q;
		pqn->kq = NULL;
		retval = dev->dqm->ops.create_queue(dev->dqm, q, &pdd->qpd);
		print_queue(q);
		break;
	case KFD_QUEUE_TYPE_DIQ:
		kq = kernel_queue_init(dev, KFD_QUEUE_TYPE_DIQ);
		if (!kq) {
			retval = -ENOMEM;
			goto err_create_queue;
		}
		kq->queue->properties.queue_id = *qid;
		pqn->kq = kq;
		pqn->q = NULL;
		retval = dev->dqm->ops.create_kernel_queue(dev->dqm,
							kq, &pdd->qpd);
		break;
	default:
		WARN(1, "Invalid queue type %d", type);
		retval = -EINVAL;
	}

	if (retval != 0) {
		pr_err("Pasid 0x%x DQM create queue type %d failed. ret %d\n",
			pqm->process->pasid, type, retval);
		goto err_create_queue;
	}

	if (q && p_doorbell_offset_in_process)
		/* Return the doorbell offset within the doorbell page
		 * to the caller so it can be passed up to user mode
		 * (in bytes).
		 * There are always 1024 doorbells per process, so in case
		 * of 8-byte doorbells, there are two doorbell pages per
		 * process.
		 */
		*p_doorbell_offset_in_process =
			(q->properties.doorbell_off * sizeof(uint32_t)) &
			(kfd_doorbell_process_slice(dev) - 1);

	pr_debug("PQM After DQM create queue\n");

	list_add(&pqn->process_queue_list, &pqm->queues);

	if (q) {
		pr_debug("PQM done creating queue\n");
		kfd_procfs_add_queue(q);
		print_queue_properties(&q->properties);
	}

	return retval;

err_create_queue:
	uninit_queue(q);
	if (kq)
		kernel_queue_uninit(kq, false);
	kfree(pqn);
err_allocate_pqn:
	/* check if queues list is empty unregister process from device */
	clear_bit(*qid, pqm->queue_slot_bitmap);
	if (list_empty(&pdd->qpd.queues_list) &&
	    list_empty(&pdd->qpd.priv_queue_list))
		dev->dqm->ops.unregister_process(dev->dqm, &pdd->qpd);
	return retval;
}

int pqm_destroy_queue(struct process_queue_manager *pqm, unsigned int qid)
{
	struct process_queue_node *pqn;
	struct kfd_process_device *pdd;
	struct device_queue_manager *dqm;
	struct kfd_dev *dev;
	int retval;

	dqm = NULL;

	retval = 0;

	pqn = get_queue_by_qid(pqm, qid);
	if (!pqn) {
		pr_err("Queue id does not match any known queue\n");
		return -EINVAL;
	}

	dev = NULL;
	if (pqn->kq)
		dev = pqn->kq->dev;
	if (pqn->q)
		dev = pqn->q->device;
	if (WARN_ON(!dev))
		return -ENODEV;

	pdd = kfd_get_process_device_data(dev, pqm->process);
	if (!pdd) {
		pr_err("Process device data doesn't exist\n");
		return -1;
	}

	if (pqn->kq) {
		/* destroy kernel queue (DIQ) */
		dqm = pqn->kq->dev->dqm;
		dqm->ops.destroy_kernel_queue(dqm, pqn->kq, &pdd->qpd);
		kernel_queue_uninit(pqn->kq, false);
	}

	if (pqn->q) {
		kfd_procfs_del_queue(pqn->q);
		dqm = pqn->q->device->dqm;
		retval = dqm->ops.destroy_queue(dqm, &pdd->qpd, pqn->q);
		if (retval) {
			pr_err("Pasid 0x%x destroy queue %d failed, ret %d\n",
				pqm->process->pasid,
				pqn->q->properties.queue_id, retval);
			if (retval != -ETIME)
				goto err_destroy_queue;
		}

		if (pqn->q->gws) {
			amdgpu_amdkfd_remove_gws_from_process(pqm->process->kgd_process_info,
				pqn->q->gws);
			pdd->qpd.num_gws = 0;
		}

		kfree(pqn->q->properties.cu_mask);
		pqn->q->properties.cu_mask = NULL;
		uninit_queue(pqn->q);
	}

	list_del(&pqn->process_queue_list);
	kfree(pqn);
	clear_bit(qid, pqm->queue_slot_bitmap);

	if (list_empty(&pdd->qpd.queues_list) &&
	    list_empty(&pdd->qpd.priv_queue_list))
		dqm->ops.unregister_process(dqm, &pdd->qpd);

err_destroy_queue:
	return retval;
}

int pqm_update_queue(struct process_queue_manager *pqm, unsigned int qid,
			struct queue_properties *p)
{
	int retval;
	struct process_queue_node *pqn;

	pqn = get_queue_by_qid(pqm, qid);
	if (!pqn) {
		pr_debug("No queue %d exists for update operation\n", qid);
		return -EFAULT;
	}

	pqn->q->properties.queue_address = p->queue_address;
	pqn->q->properties.queue_size = p->queue_size;
	pqn->q->properties.queue_percent = p->queue_percent;
	pqn->q->properties.priority = p->priority;

	retval = pqn->q->device->dqm->ops.update_queue(pqn->q->device->dqm,
							pqn->q);
	if (retval != 0)
		return retval;

	return 0;
}

int pqm_set_cu_mask(struct process_queue_manager *pqm, unsigned int qid,
			struct queue_properties *p)
{
	int retval;
	struct process_queue_node *pqn;

	pqn = get_queue_by_qid(pqm, qid);
	if (!pqn) {
		pr_debug("No queue %d exists for update operation\n", qid);
		return -EFAULT;
	}

	/* Free the old CU mask memory if it is already allocated, then
	 * allocate memory for the new CU mask.
	 */
	kfree(pqn->q->properties.cu_mask);

	pqn->q->properties.cu_mask_count = p->cu_mask_count;
	pqn->q->properties.cu_mask = p->cu_mask;

	retval = pqn->q->device->dqm->ops.update_queue(pqn->q->device->dqm,
							pqn->q);
	if (retval != 0)
		return retval;

	return 0;
}

struct kernel_queue *pqm_get_kernel_queue(
					struct process_queue_manager *pqm,
					unsigned int qid)
{
	struct process_queue_node *pqn;

	pqn = get_queue_by_qid(pqm, qid);
	if (pqn && pqn->kq)
		return pqn->kq;

	return NULL;
}

int pqm_get_wave_state(struct process_queue_manager *pqm,
		       unsigned int qid,
		       void __user *ctl_stack,
		       u32 *ctl_stack_used_size,
		       u32 *save_area_used_size)
{
	struct process_queue_node *pqn;

	pqn = get_queue_by_qid(pqm, qid);
	if (!pqn) {
		pr_debug("amdkfd: No queue %d exists for operation\n",
			 qid);
		return -EFAULT;
	}

	return pqn->q->device->dqm->ops.get_wave_state(pqn->q->device->dqm,
						       pqn->q,
						       ctl_stack,
						       ctl_stack_used_size,
						       save_area_used_size);
}

#if defined(CONFIG_DEBUG_FS)

int pqm_debugfs_mqds(struct seq_file *m, void *data)
{
	struct process_queue_manager *pqm = data;
	struct process_queue_node *pqn;
	struct queue *q;
	enum KFD_MQD_TYPE mqd_type;
	struct mqd_manager *mqd_mgr;
	int r = 0;

	list_for_each_entry(pqn, &pqm->queues, process_queue_list) {
		if (pqn->q) {
			q = pqn->q;
			switch (q->properties.type) {
			case KFD_QUEUE_TYPE_SDMA:
			case KFD_QUEUE_TYPE_SDMA_XGMI:
				seq_printf(m, "  SDMA queue on device %x\n",
					   q->device->id);
				mqd_type = KFD_MQD_TYPE_SDMA;
				break;
			case KFD_QUEUE_TYPE_COMPUTE:
				seq_printf(m, "  Compute queue on device %x\n",
					   q->device->id);
				mqd_type = KFD_MQD_TYPE_CP;
				break;
			default:
				seq_printf(m,
				"  Bad user queue type %d on device %x\n",
					   q->properties.type, q->device->id);
				continue;
			}
			mqd_mgr = q->device->dqm->mqd_mgrs[mqd_type];
		} else if (pqn->kq) {
			q = pqn->kq->queue;
			mqd_mgr = pqn->kq->mqd_mgr;
			switch (q->properties.type) {
			case KFD_QUEUE_TYPE_DIQ:
				seq_printf(m, "  DIQ on device %x\n",
					   pqn->kq->dev->id);
				break;
			default:
				seq_printf(m,
				"  Bad kernel queue type %d on device %x\n",
					   q->properties.type,
					   pqn->kq->dev->id);
				continue;
			}
		} else {
			seq_printf(m,
		"  Weird: Queue node with neither kernel nor user queue\n");
			continue;
		}

		r = mqd_mgr->debugfs_show_mqd(m, q->mqd);
		if (r != 0)
			break;
	}

	return r;
}

#endif<|MERGE_RESOLUTION|>--- conflicted
+++ resolved
@@ -241,25 +241,12 @@
 	switch (type) {
 	case KFD_QUEUE_TYPE_SDMA:
 	case KFD_QUEUE_TYPE_SDMA_XGMI:
-<<<<<<< HEAD
-		if ((type == KFD_QUEUE_TYPE_SDMA && dev->dqm->sdma_queue_count
-			>= get_num_sdma_queues(dev->dqm)) ||
-			(type == KFD_QUEUE_TYPE_SDMA_XGMI &&
-			dev->dqm->xgmi_sdma_queue_count
-			>= get_num_xgmi_sdma_queues(dev->dqm))) {
-			pr_debug("Over-subscription is not allowed for SDMA.\n");
-			retval = -EPERM;
-			goto err_create_queue;
-		}
-
-=======
 		/* SDMA queues are always allocated statically no matter
 		 * which scheduler mode is used. We also do not need to
 		 * check whether a SDMA queue can be allocated here, because
 		 * allocate_sdma_queue() in create_queue() has the
 		 * corresponding check logic.
 		 */
->>>>>>> 04d5ce62
 		retval = init_user_queue(pqm, dev, &q, properties, f, *qid);
 		if (retval != 0)
 			goto err_create_queue;
