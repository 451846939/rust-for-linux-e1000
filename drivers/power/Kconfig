--- conflicted
+++ resolved
@@ -346,20 +346,18 @@
 	help
 	  Say Y to include support for AB8500 battery management.
 
-<<<<<<< HEAD
 config BATTERY_GOLDFISH
 	tristate "Goldfish battery driver"
 	help
 	  Say Y to enable support for the battery and AC power in the
 	  Goldfish emulator.
-=======
+
 config CHARGER_PM2301
 	bool "PM2301 Battery Charger Driver"
 	depends on AB8500_BM
 	help
 	  Say Y to include support for PM2301 charger driver.
 	  Depends on AB8500 battery management core.
->>>>>>> 34c11a70
 
 source "drivers/power/reset/Kconfig"
 
