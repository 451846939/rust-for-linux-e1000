--- conflicted
+++ resolved
@@ -144,10 +144,7 @@
 	struct ata_host *host;
 	struct ata_port *ap;
 	struct ixp4xx_pata_data *data = dev_get_platdata(&pdev->dev);
-<<<<<<< HEAD
-=======
 	int ret;
->>>>>>> d8ec26d7
 
 	cs0 = platform_get_resource(pdev, IORESOURCE_MEM, 0);
 	cs1 = platform_get_resource(pdev, IORESOURCE_MEM, 1);
