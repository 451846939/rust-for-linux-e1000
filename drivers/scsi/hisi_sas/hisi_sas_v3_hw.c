// SPDX-License-Identifier: GPL-2.0-or-later
/*
 * Copyright (c) 2017 Hisilicon Limited.
 */

#include <linux/sched/clock.h>
#include "hisi_sas.h"
#define DRV_NAME "hisi_sas_v3_hw"

/* global registers need init */
#define DLVRY_QUEUE_ENABLE		0x0
#define IOST_BASE_ADDR_LO		0x8
#define IOST_BASE_ADDR_HI		0xc
#define ITCT_BASE_ADDR_LO		0x10
#define ITCT_BASE_ADDR_HI		0x14
#define IO_BROKEN_MSG_ADDR_LO		0x18
#define IO_BROKEN_MSG_ADDR_HI		0x1c
#define PHY_CONTEXT			0x20
#define PHY_STATE			0x24
#define PHY_PORT_NUM_MA			0x28
#define PHY_CONN_RATE			0x30
#define ITCT_CLR			0x44
#define ITCT_CLR_EN_OFF			16
#define ITCT_CLR_EN_MSK			(0x1 << ITCT_CLR_EN_OFF)
#define ITCT_DEV_OFF			0
#define ITCT_DEV_MSK			(0x7ff << ITCT_DEV_OFF)
#define SAS_AXI_USER3			0x50
#define IO_SATA_BROKEN_MSG_ADDR_LO	0x58
#define IO_SATA_BROKEN_MSG_ADDR_HI	0x5c
#define SATA_INITI_D2H_STORE_ADDR_LO	0x60
#define SATA_INITI_D2H_STORE_ADDR_HI	0x64
#define CFG_MAX_TAG			0x68
#define HGC_SAS_TX_OPEN_FAIL_RETRY_CTRL	0x84
#define HGC_SAS_TXFAIL_RETRY_CTRL	0x88
#define HGC_GET_ITV_TIME		0x90
#define DEVICE_MSG_WORK_MODE		0x94
#define OPENA_WT_CONTI_TIME		0x9c
#define I_T_NEXUS_LOSS_TIME		0xa0
#define MAX_CON_TIME_LIMIT_TIME		0xa4
#define BUS_INACTIVE_LIMIT_TIME		0xa8
#define REJECT_TO_OPEN_LIMIT_TIME	0xac
#define CQ_INT_CONVERGE_EN		0xb0
#define CFG_AGING_TIME			0xbc
#define HGC_DFX_CFG2			0xc0
#define CFG_ABT_SET_QUERY_IPTT	0xd4
#define CFG_SET_ABORTED_IPTT_OFF	0
#define CFG_SET_ABORTED_IPTT_MSK	(0xfff << CFG_SET_ABORTED_IPTT_OFF)
#define CFG_SET_ABORTED_EN_OFF	12
#define CFG_ABT_SET_IPTT_DONE	0xd8
#define CFG_ABT_SET_IPTT_DONE_OFF	0
#define HGC_IOMB_PROC1_STATUS	0x104
#define HGC_LM_DFX_STATUS2		0x128
#define HGC_LM_DFX_STATUS2_IOSTLIST_OFF		0
#define HGC_LM_DFX_STATUS2_IOSTLIST_MSK	(0xfff << \
					 HGC_LM_DFX_STATUS2_IOSTLIST_OFF)
#define HGC_LM_DFX_STATUS2_ITCTLIST_OFF		12
#define HGC_LM_DFX_STATUS2_ITCTLIST_MSK	(0x7ff << \
					 HGC_LM_DFX_STATUS2_ITCTLIST_OFF)
#define HGC_CQE_ECC_ADDR		0x13c
#define HGC_CQE_ECC_1B_ADDR_OFF	0
#define HGC_CQE_ECC_1B_ADDR_MSK	(0x3f << HGC_CQE_ECC_1B_ADDR_OFF)
#define HGC_CQE_ECC_MB_ADDR_OFF	8
#define HGC_CQE_ECC_MB_ADDR_MSK (0x3f << HGC_CQE_ECC_MB_ADDR_OFF)
#define HGC_IOST_ECC_ADDR		0x140
#define HGC_IOST_ECC_1B_ADDR_OFF	0
#define HGC_IOST_ECC_1B_ADDR_MSK	(0x3ff << HGC_IOST_ECC_1B_ADDR_OFF)
#define HGC_IOST_ECC_MB_ADDR_OFF	16
#define HGC_IOST_ECC_MB_ADDR_MSK	(0x3ff << HGC_IOST_ECC_MB_ADDR_OFF)
#define HGC_DQE_ECC_ADDR		0x144
#define HGC_DQE_ECC_1B_ADDR_OFF	0
#define HGC_DQE_ECC_1B_ADDR_MSK	(0xfff << HGC_DQE_ECC_1B_ADDR_OFF)
#define HGC_DQE_ECC_MB_ADDR_OFF	16
#define HGC_DQE_ECC_MB_ADDR_MSK (0xfff << HGC_DQE_ECC_MB_ADDR_OFF)
#define CHNL_INT_STATUS			0x148
#define TAB_DFX				0x14c
#define HGC_ITCT_ECC_ADDR		0x150
#define HGC_ITCT_ECC_1B_ADDR_OFF		0
#define HGC_ITCT_ECC_1B_ADDR_MSK		(0x3ff << \
						 HGC_ITCT_ECC_1B_ADDR_OFF)
#define HGC_ITCT_ECC_MB_ADDR_OFF		16
#define HGC_ITCT_ECC_MB_ADDR_MSK		(0x3ff << \
						 HGC_ITCT_ECC_MB_ADDR_OFF)
#define HGC_AXI_FIFO_ERR_INFO  0x154
#define AXI_ERR_INFO_OFF               0
#define AXI_ERR_INFO_MSK               (0xff << AXI_ERR_INFO_OFF)
#define FIFO_ERR_INFO_OFF              8
#define FIFO_ERR_INFO_MSK              (0xff << FIFO_ERR_INFO_OFF)
#define TAB_RD_TYPE			0x15c
#define INT_COAL_EN			0x19c
#define OQ_INT_COAL_TIME		0x1a0
#define OQ_INT_COAL_CNT			0x1a4
#define ENT_INT_COAL_TIME		0x1a8
#define ENT_INT_COAL_CNT		0x1ac
#define OQ_INT_SRC			0x1b0
#define OQ_INT_SRC_MSK			0x1b4
#define ENT_INT_SRC1			0x1b8
#define ENT_INT_SRC1_D2H_FIS_CH0_OFF	0
#define ENT_INT_SRC1_D2H_FIS_CH0_MSK	(0x1 << ENT_INT_SRC1_D2H_FIS_CH0_OFF)
#define ENT_INT_SRC1_D2H_FIS_CH1_OFF	8
#define ENT_INT_SRC1_D2H_FIS_CH1_MSK	(0x1 << ENT_INT_SRC1_D2H_FIS_CH1_OFF)
#define ENT_INT_SRC2			0x1bc
#define ENT_INT_SRC3			0x1c0
#define ENT_INT_SRC3_WP_DEPTH_OFF		8
#define ENT_INT_SRC3_IPTT_SLOT_NOMATCH_OFF	9
#define ENT_INT_SRC3_RP_DEPTH_OFF		10
#define ENT_INT_SRC3_AXI_OFF			11
#define ENT_INT_SRC3_FIFO_OFF			12
#define ENT_INT_SRC3_LM_OFF				14
#define ENT_INT_SRC3_ITC_INT_OFF	15
#define ENT_INT_SRC3_ITC_INT_MSK	(0x1 << ENT_INT_SRC3_ITC_INT_OFF)
#define ENT_INT_SRC3_ABT_OFF		16
#define ENT_INT_SRC3_DQE_POISON_OFF	18
#define ENT_INT_SRC3_IOST_POISON_OFF	19
#define ENT_INT_SRC3_ITCT_POISON_OFF	20
#define ENT_INT_SRC3_ITCT_NCQ_POISON_OFF	21
#define ENT_INT_SRC_MSK1		0x1c4
#define ENT_INT_SRC_MSK2		0x1c8
#define ENT_INT_SRC_MSK3		0x1cc
#define ENT_INT_SRC_MSK3_ENT95_MSK_OFF	31
#define CHNL_PHYUPDOWN_INT_MSK		0x1d0
#define CHNL_ENT_INT_MSK			0x1d4
#define HGC_COM_INT_MSK				0x1d8
#define ENT_INT_SRC_MSK3_ENT95_MSK_MSK	(0x1 << ENT_INT_SRC_MSK3_ENT95_MSK_OFF)
#define SAS_ECC_INTR			0x1e8
#define SAS_ECC_INTR_DQE_ECC_1B_OFF		0
#define SAS_ECC_INTR_DQE_ECC_MB_OFF		1
#define SAS_ECC_INTR_IOST_ECC_1B_OFF	2
#define SAS_ECC_INTR_IOST_ECC_MB_OFF	3
#define SAS_ECC_INTR_ITCT_ECC_1B_OFF	4
#define SAS_ECC_INTR_ITCT_ECC_MB_OFF	5
#define SAS_ECC_INTR_ITCTLIST_ECC_1B_OFF	6
#define SAS_ECC_INTR_ITCTLIST_ECC_MB_OFF	7
#define SAS_ECC_INTR_IOSTLIST_ECC_1B_OFF	8
#define SAS_ECC_INTR_IOSTLIST_ECC_MB_OFF	9
#define SAS_ECC_INTR_CQE_ECC_1B_OFF		10
#define SAS_ECC_INTR_CQE_ECC_MB_OFF		11
#define SAS_ECC_INTR_NCQ_MEM0_ECC_1B_OFF	12
#define SAS_ECC_INTR_NCQ_MEM0_ECC_MB_OFF	13
#define SAS_ECC_INTR_NCQ_MEM1_ECC_1B_OFF	14
#define SAS_ECC_INTR_NCQ_MEM1_ECC_MB_OFF	15
#define SAS_ECC_INTR_NCQ_MEM2_ECC_1B_OFF	16
#define SAS_ECC_INTR_NCQ_MEM2_ECC_MB_OFF	17
#define SAS_ECC_INTR_NCQ_MEM3_ECC_1B_OFF	18
#define SAS_ECC_INTR_NCQ_MEM3_ECC_MB_OFF	19
#define SAS_ECC_INTR_OOO_RAM_ECC_1B_OFF		20
#define SAS_ECC_INTR_OOO_RAM_ECC_MB_OFF		21
#define SAS_ECC_INTR_MSK		0x1ec
#define HGC_ERR_STAT_EN			0x238
#define CQE_SEND_CNT			0x248
#define DLVRY_Q_0_BASE_ADDR_LO		0x260
#define DLVRY_Q_0_BASE_ADDR_HI		0x264
#define DLVRY_Q_0_DEPTH			0x268
#define DLVRY_Q_0_WR_PTR		0x26c
#define DLVRY_Q_0_RD_PTR		0x270
#define HYPER_STREAM_ID_EN_CFG		0xc80
#define OQ0_INT_SRC_MSK			0xc90
#define COMPL_Q_0_BASE_ADDR_LO		0x4e0
#define COMPL_Q_0_BASE_ADDR_HI		0x4e4
#define COMPL_Q_0_DEPTH			0x4e8
#define COMPL_Q_0_WR_PTR		0x4ec
#define COMPL_Q_0_RD_PTR		0x4f0
#define HGC_RXM_DFX_STATUS14		0xae8
#define HGC_RXM_DFX_STATUS14_MEM0_OFF	0
#define HGC_RXM_DFX_STATUS14_MEM0_MSK	(0x1ff << \
					 HGC_RXM_DFX_STATUS14_MEM0_OFF)
#define HGC_RXM_DFX_STATUS14_MEM1_OFF	9
#define HGC_RXM_DFX_STATUS14_MEM1_MSK	(0x1ff << \
					 HGC_RXM_DFX_STATUS14_MEM1_OFF)
#define HGC_RXM_DFX_STATUS14_MEM2_OFF	18
#define HGC_RXM_DFX_STATUS14_MEM2_MSK	(0x1ff << \
					 HGC_RXM_DFX_STATUS14_MEM2_OFF)
#define HGC_RXM_DFX_STATUS15		0xaec
#define HGC_RXM_DFX_STATUS15_MEM3_OFF	0
#define HGC_RXM_DFX_STATUS15_MEM3_MSK	(0x1ff << \
					 HGC_RXM_DFX_STATUS15_MEM3_OFF)
#define AWQOS_AWCACHE_CFG	0xc84
#define ARQOS_ARCACHE_CFG	0xc88
#define HILINK_ERR_DFX		0xe04
#define SAS_GPIO_CFG_0		0x1000
#define SAS_GPIO_CFG_1		0x1004
#define SAS_GPIO_TX_0_1	0x1040
#define SAS_CFG_DRIVE_VLD	0x1070

/* phy registers requiring init */
#define PORT_BASE			(0x2000)
#define PHY_CFG				(PORT_BASE + 0x0)
#define HARD_PHY_LINKRATE		(PORT_BASE + 0x4)
#define PHY_CFG_ENA_OFF			0
#define PHY_CFG_ENA_MSK			(0x1 << PHY_CFG_ENA_OFF)
#define PHY_CFG_DC_OPT_OFF		2
#define PHY_CFG_DC_OPT_MSK		(0x1 << PHY_CFG_DC_OPT_OFF)
#define PHY_CFG_PHY_RST_OFF		3
#define PHY_CFG_PHY_RST_MSK		(0x1 << PHY_CFG_PHY_RST_OFF)
#define PROG_PHY_LINK_RATE		(PORT_BASE + 0x8)
#define CFG_PROG_PHY_LINK_RATE_OFF	0
#define CFG_PROG_PHY_LINK_RATE_MSK	(0xff << CFG_PROG_PHY_LINK_RATE_OFF)
#define CFG_PROG_OOB_PHY_LINK_RATE_OFF	8
#define CFG_PROG_OOB_PHY_LINK_RATE_MSK	(0xf << CFG_PROG_OOB_PHY_LINK_RATE_OFF)
#define PHY_CTRL			(PORT_BASE + 0x14)
#define PHY_CTRL_RESET_OFF		0
#define PHY_CTRL_RESET_MSK		(0x1 << PHY_CTRL_RESET_OFF)
#define CMD_HDR_PIR_OFF			8
#define CMD_HDR_PIR_MSK			(0x1 << CMD_HDR_PIR_OFF)
#define SERDES_CFG			(PORT_BASE + 0x1c)
#define CFG_ALOS_CHK_DISABLE_OFF	9
#define CFG_ALOS_CHK_DISABLE_MSK	(0x1 << CFG_ALOS_CHK_DISABLE_OFF)
#define SAS_PHY_BIST_CTRL		(PORT_BASE + 0x2c)
#define CFG_BIST_MODE_SEL_OFF		0
#define CFG_BIST_MODE_SEL_MSK		(0xf << CFG_BIST_MODE_SEL_OFF)
#define CFG_LOOP_TEST_MODE_OFF		14
#define CFG_LOOP_TEST_MODE_MSK		(0x3 << CFG_LOOP_TEST_MODE_OFF)
#define CFG_RX_BIST_EN_OFF		16
#define CFG_RX_BIST_EN_MSK		(0x1 << CFG_RX_BIST_EN_OFF)
#define CFG_TX_BIST_EN_OFF		17
#define CFG_TX_BIST_EN_MSK		(0x1 << CFG_TX_BIST_EN_OFF)
#define CFG_BIST_TEST_OFF		18
#define CFG_BIST_TEST_MSK		(0x1 << CFG_BIST_TEST_OFF)
#define SAS_PHY_BIST_CODE		(PORT_BASE + 0x30)
#define SAS_PHY_BIST_CODE1		(PORT_BASE + 0x34)
#define SAS_BIST_ERR_CNT		(PORT_BASE + 0x38)
#define SL_CFG				(PORT_BASE + 0x84)
#define AIP_LIMIT			(PORT_BASE + 0x90)
#define SL_CONTROL			(PORT_BASE + 0x94)
#define SL_CONTROL_NOTIFY_EN_OFF	0
#define SL_CONTROL_NOTIFY_EN_MSK	(0x1 << SL_CONTROL_NOTIFY_EN_OFF)
#define SL_CTA_OFF		17
#define SL_CTA_MSK		(0x1 << SL_CTA_OFF)
#define RX_PRIMS_STATUS			(PORT_BASE + 0x98)
#define RX_BCAST_CHG_OFF		1
#define RX_BCAST_CHG_MSK		(0x1 << RX_BCAST_CHG_OFF)
#define TX_ID_DWORD0			(PORT_BASE + 0x9c)
#define TX_ID_DWORD1			(PORT_BASE + 0xa0)
#define TX_ID_DWORD2			(PORT_BASE + 0xa4)
#define TX_ID_DWORD3			(PORT_BASE + 0xa8)
#define TX_ID_DWORD4			(PORT_BASE + 0xaC)
#define TX_ID_DWORD5			(PORT_BASE + 0xb0)
#define TX_ID_DWORD6			(PORT_BASE + 0xb4)
#define TXID_AUTO				(PORT_BASE + 0xb8)
#define CT3_OFF		1
#define CT3_MSK		(0x1 << CT3_OFF)
#define TX_HARDRST_OFF          2
#define TX_HARDRST_MSK          (0x1 << TX_HARDRST_OFF)
#define RX_IDAF_DWORD0			(PORT_BASE + 0xc4)
#define RXOP_CHECK_CFG_H		(PORT_BASE + 0xfc)
#define STP_LINK_TIMER			(PORT_BASE + 0x120)
#define STP_LINK_TIMEOUT_STATE		(PORT_BASE + 0x124)
#define CON_CFG_DRIVER			(PORT_BASE + 0x130)
#define SAS_SSP_CON_TIMER_CFG		(PORT_BASE + 0x134)
#define SAS_SMP_CON_TIMER_CFG		(PORT_BASE + 0x138)
#define SAS_STP_CON_TIMER_CFG		(PORT_BASE + 0x13c)
#define CHL_INT0			(PORT_BASE + 0x1b4)
#define CHL_INT0_HOTPLUG_TOUT_OFF	0
#define CHL_INT0_HOTPLUG_TOUT_MSK	(0x1 << CHL_INT0_HOTPLUG_TOUT_OFF)
#define CHL_INT0_SL_RX_BCST_ACK_OFF	1
#define CHL_INT0_SL_RX_BCST_ACK_MSK	(0x1 << CHL_INT0_SL_RX_BCST_ACK_OFF)
#define CHL_INT0_SL_PHY_ENABLE_OFF	2
#define CHL_INT0_SL_PHY_ENABLE_MSK	(0x1 << CHL_INT0_SL_PHY_ENABLE_OFF)
#define CHL_INT0_NOT_RDY_OFF		4
#define CHL_INT0_NOT_RDY_MSK		(0x1 << CHL_INT0_NOT_RDY_OFF)
#define CHL_INT0_PHY_RDY_OFF		5
#define CHL_INT0_PHY_RDY_MSK		(0x1 << CHL_INT0_PHY_RDY_OFF)
#define CHL_INT1			(PORT_BASE + 0x1b8)
#define CHL_INT1_DMAC_TX_ECC_MB_ERR_OFF	15
#define CHL_INT1_DMAC_TX_ECC_1B_ERR_OFF	16
#define CHL_INT1_DMAC_RX_ECC_MB_ERR_OFF	17
#define CHL_INT1_DMAC_RX_ECC_1B_ERR_OFF	18
#define CHL_INT1_DMAC_TX_AXI_WR_ERR_OFF	19
#define CHL_INT1_DMAC_TX_AXI_RD_ERR_OFF	20
#define CHL_INT1_DMAC_RX_AXI_WR_ERR_OFF	21
#define CHL_INT1_DMAC_RX_AXI_RD_ERR_OFF	22
#define CHL_INT1_DMAC_TX_FIFO_ERR_OFF	23
#define CHL_INT1_DMAC_RX_FIFO_ERR_OFF	24
#define CHL_INT1_DMAC_TX_AXI_RUSER_ERR_OFF	26
#define CHL_INT1_DMAC_RX_AXI_RUSER_ERR_OFF	27
#define CHL_INT2			(PORT_BASE + 0x1bc)
#define CHL_INT2_SL_IDAF_TOUT_CONF_OFF	0
#define CHL_INT2_RX_DISP_ERR_OFF	28
#define CHL_INT2_RX_CODE_ERR_OFF	29
#define CHL_INT2_RX_INVLD_DW_OFF	30
#define CHL_INT2_STP_LINK_TIMEOUT_OFF	31
#define CHL_INT0_MSK			(PORT_BASE + 0x1c0)
#define CHL_INT1_MSK			(PORT_BASE + 0x1c4)
#define CHL_INT2_MSK			(PORT_BASE + 0x1c8)
#define SAS_EC_INT_COAL_TIME		(PORT_BASE + 0x1cc)
#define CHL_INT_COAL_EN			(PORT_BASE + 0x1d0)
#define SAS_RX_TRAIN_TIMER		(PORT_BASE + 0x2a4)
#define PHY_CTRL_RDY_MSK		(PORT_BASE + 0x2b0)
#define PHYCTRL_NOT_RDY_MSK		(PORT_BASE + 0x2b4)
#define PHYCTRL_DWS_RESET_MSK		(PORT_BASE + 0x2b8)
#define PHYCTRL_PHY_ENA_MSK		(PORT_BASE + 0x2bc)
#define SL_RX_BCAST_CHK_MSK		(PORT_BASE + 0x2c0)
#define PHYCTRL_OOB_RESTART_MSK		(PORT_BASE + 0x2c4)
#define DMA_TX_STATUS			(PORT_BASE + 0x2d0)
#define DMA_TX_STATUS_BUSY_OFF		0
#define DMA_TX_STATUS_BUSY_MSK		(0x1 << DMA_TX_STATUS_BUSY_OFF)
#define DMA_RX_STATUS			(PORT_BASE + 0x2e8)
#define DMA_RX_STATUS_BUSY_OFF		0
#define DMA_RX_STATUS_BUSY_MSK		(0x1 << DMA_RX_STATUS_BUSY_OFF)

#define COARSETUNE_TIME			(PORT_BASE + 0x304)
#define TXDEEMPH_G1			(PORT_BASE + 0x350)
#define ERR_CNT_DWS_LOST		(PORT_BASE + 0x380)
#define ERR_CNT_RESET_PROB		(PORT_BASE + 0x384)
#define ERR_CNT_INVLD_DW		(PORT_BASE + 0x390)
#define ERR_CNT_CODE_ERR		(PORT_BASE + 0x394)
#define ERR_CNT_DISP_ERR		(PORT_BASE + 0x398)
#define DFX_FIFO_CTRL			(PORT_BASE + 0x3a0)
#define DFX_FIFO_CTRL_TRIGGER_MODE_OFF	0
#define DFX_FIFO_CTRL_TRIGGER_MODE_MSK	(0x7 << DFX_FIFO_CTRL_TRIGGER_MODE_OFF)
#define DFX_FIFO_CTRL_DUMP_MODE_OFF	3
#define DFX_FIFO_CTRL_DUMP_MODE_MSK	(0x7 << DFX_FIFO_CTRL_DUMP_MODE_OFF)
#define DFX_FIFO_CTRL_SIGNAL_SEL_OFF	6
#define DFX_FIFO_CTRL_SIGNAL_SEL_MSK	(0xF << DFX_FIFO_CTRL_SIGNAL_SEL_OFF)
#define DFX_FIFO_CTRL_DUMP_DISABLE_OFF	10
#define DFX_FIFO_CTRL_DUMP_DISABLE_MSK	(0x1 << DFX_FIFO_CTRL_DUMP_DISABLE_OFF)
#define DFX_FIFO_TRIGGER		(PORT_BASE + 0x3a4)
#define DFX_FIFO_TRIGGER_MSK		(PORT_BASE + 0x3a8)
#define DFX_FIFO_DUMP_MSK		(PORT_BASE + 0x3aC)
#define DFX_FIFO_RD_DATA		(PORT_BASE + 0x3b0)

#define DEFAULT_ITCT_HW		2048 /* reset value, not reprogrammed */
#if (HISI_SAS_MAX_DEVICES > DEFAULT_ITCT_HW)
#error Max ITCT exceeded
#endif

#define AXI_MASTER_CFG_BASE		(0x5000)
#define AM_CTRL_GLOBAL			(0x0)
#define AM_CTRL_SHUTDOWN_REQ_OFF	0
#define AM_CTRL_SHUTDOWN_REQ_MSK	(0x1 << AM_CTRL_SHUTDOWN_REQ_OFF)
#define AM_CURR_TRANS_RETURN	(0x150)

#define AM_CFG_MAX_TRANS		(0x5010)
#define AM_CFG_SINGLE_PORT_MAX_TRANS	(0x5014)
#define AXI_CFG					(0x5100)
#define AM_ROB_ECC_ERR_ADDR		(0x510c)
#define AM_ROB_ECC_ERR_ADDR_OFF	0
#define AM_ROB_ECC_ERR_ADDR_MSK	0xffffffff

/* RAS registers need init */
#define RAS_BASE		(0x6000)
#define SAS_RAS_INTR0			(RAS_BASE)
#define SAS_RAS_INTR1			(RAS_BASE + 0x04)
#define SAS_RAS_INTR0_MASK		(RAS_BASE + 0x08)
#define SAS_RAS_INTR1_MASK		(RAS_BASE + 0x0c)
#define CFG_SAS_RAS_INTR_MASK		(RAS_BASE + 0x1c)
#define SAS_RAS_INTR2			(RAS_BASE + 0x20)
#define SAS_RAS_INTR2_MASK		(RAS_BASE + 0x24)

/* HW dma structures */
/* Delivery queue header */
/* dw0 */
#define CMD_HDR_ABORT_FLAG_OFF		0
#define CMD_HDR_ABORT_FLAG_MSK		(0x3 << CMD_HDR_ABORT_FLAG_OFF)
#define CMD_HDR_ABORT_DEVICE_TYPE_OFF	2
#define CMD_HDR_ABORT_DEVICE_TYPE_MSK	(0x1 << CMD_HDR_ABORT_DEVICE_TYPE_OFF)
#define CMD_HDR_RESP_REPORT_OFF		5
#define CMD_HDR_RESP_REPORT_MSK		(0x1 << CMD_HDR_RESP_REPORT_OFF)
#define CMD_HDR_TLR_CTRL_OFF		6
#define CMD_HDR_TLR_CTRL_MSK		(0x3 << CMD_HDR_TLR_CTRL_OFF)
#define CMD_HDR_PORT_OFF		18
#define CMD_HDR_PORT_MSK		(0xf << CMD_HDR_PORT_OFF)
#define CMD_HDR_PRIORITY_OFF		27
#define CMD_HDR_PRIORITY_MSK		(0x1 << CMD_HDR_PRIORITY_OFF)
#define CMD_HDR_CMD_OFF			29
#define CMD_HDR_CMD_MSK			(0x7 << CMD_HDR_CMD_OFF)
/* dw1 */
#define CMD_HDR_UNCON_CMD_OFF	3
#define CMD_HDR_DIR_OFF			5
#define CMD_HDR_DIR_MSK			(0x3 << CMD_HDR_DIR_OFF)
#define CMD_HDR_RESET_OFF		7
#define CMD_HDR_RESET_MSK		(0x1 << CMD_HDR_RESET_OFF)
#define CMD_HDR_VDTL_OFF		10
#define CMD_HDR_VDTL_MSK		(0x1 << CMD_HDR_VDTL_OFF)
#define CMD_HDR_FRAME_TYPE_OFF		11
#define CMD_HDR_FRAME_TYPE_MSK		(0x1f << CMD_HDR_FRAME_TYPE_OFF)
#define CMD_HDR_DEV_ID_OFF		16
#define CMD_HDR_DEV_ID_MSK		(0xffff << CMD_HDR_DEV_ID_OFF)
/* dw2 */
#define CMD_HDR_CFL_OFF			0
#define CMD_HDR_CFL_MSK			(0x1ff << CMD_HDR_CFL_OFF)
#define CMD_HDR_NCQ_TAG_OFF		10
#define CMD_HDR_NCQ_TAG_MSK		(0x1f << CMD_HDR_NCQ_TAG_OFF)
#define CMD_HDR_MRFL_OFF		15
#define CMD_HDR_MRFL_MSK		(0x1ff << CMD_HDR_MRFL_OFF)
#define CMD_HDR_SG_MOD_OFF		24
#define CMD_HDR_SG_MOD_MSK		(0x3 << CMD_HDR_SG_MOD_OFF)
/* dw3 */
#define CMD_HDR_IPTT_OFF		0
#define CMD_HDR_IPTT_MSK		(0xffff << CMD_HDR_IPTT_OFF)
/* dw6 */
#define CMD_HDR_DIF_SGL_LEN_OFF		0
#define CMD_HDR_DIF_SGL_LEN_MSK		(0xffff << CMD_HDR_DIF_SGL_LEN_OFF)
#define CMD_HDR_DATA_SGL_LEN_OFF	16
#define CMD_HDR_DATA_SGL_LEN_MSK	(0xffff << CMD_HDR_DATA_SGL_LEN_OFF)
/* dw7 */
#define CMD_HDR_ADDR_MODE_SEL_OFF		15
#define CMD_HDR_ADDR_MODE_SEL_MSK		(1 << CMD_HDR_ADDR_MODE_SEL_OFF)
#define CMD_HDR_ABORT_IPTT_OFF		16
#define CMD_HDR_ABORT_IPTT_MSK		(0xffff << CMD_HDR_ABORT_IPTT_OFF)

/* Completion header */
/* dw0 */
#define CMPLT_HDR_CMPLT_OFF		0
#define CMPLT_HDR_CMPLT_MSK		(0x3 << CMPLT_HDR_CMPLT_OFF)
#define CMPLT_HDR_ERROR_PHASE_OFF   2
#define CMPLT_HDR_ERROR_PHASE_MSK   (0xff << CMPLT_HDR_ERROR_PHASE_OFF)
#define CMPLT_HDR_RSPNS_XFRD_OFF	10
#define CMPLT_HDR_RSPNS_XFRD_MSK	(0x1 << CMPLT_HDR_RSPNS_XFRD_OFF)
#define CMPLT_HDR_ERX_OFF		12
#define CMPLT_HDR_ERX_MSK		(0x1 << CMPLT_HDR_ERX_OFF)
#define CMPLT_HDR_ABORT_STAT_OFF	13
#define CMPLT_HDR_ABORT_STAT_MSK	(0x7 << CMPLT_HDR_ABORT_STAT_OFF)
/* abort_stat */
#define STAT_IO_NOT_VALID		0x1
#define STAT_IO_NO_DEVICE		0x2
#define STAT_IO_COMPLETE		0x3
#define STAT_IO_ABORTED			0x4
/* dw1 */
#define CMPLT_HDR_IPTT_OFF		0
#define CMPLT_HDR_IPTT_MSK		(0xffff << CMPLT_HDR_IPTT_OFF)
#define CMPLT_HDR_DEV_ID_OFF		16
#define CMPLT_HDR_DEV_ID_MSK		(0xffff << CMPLT_HDR_DEV_ID_OFF)
/* dw3 */
#define CMPLT_HDR_IO_IN_TARGET_OFF	17
#define CMPLT_HDR_IO_IN_TARGET_MSK	(0x1 << CMPLT_HDR_IO_IN_TARGET_OFF)

/* ITCT header */
/* qw0 */
#define ITCT_HDR_DEV_TYPE_OFF		0
#define ITCT_HDR_DEV_TYPE_MSK		(0x3 << ITCT_HDR_DEV_TYPE_OFF)
#define ITCT_HDR_VALID_OFF		2
#define ITCT_HDR_VALID_MSK		(0x1 << ITCT_HDR_VALID_OFF)
#define ITCT_HDR_MCR_OFF		5
#define ITCT_HDR_MCR_MSK		(0xf << ITCT_HDR_MCR_OFF)
#define ITCT_HDR_VLN_OFF		9
#define ITCT_HDR_VLN_MSK		(0xf << ITCT_HDR_VLN_OFF)
#define ITCT_HDR_SMP_TIMEOUT_OFF	16
#define ITCT_HDR_AWT_CONTINUE_OFF	25
#define ITCT_HDR_PORT_ID_OFF		28
#define ITCT_HDR_PORT_ID_MSK		(0xf << ITCT_HDR_PORT_ID_OFF)
/* qw2 */
#define ITCT_HDR_INLT_OFF		0
#define ITCT_HDR_INLT_MSK		(0xffffULL << ITCT_HDR_INLT_OFF)
#define ITCT_HDR_RTOLT_OFF		48
#define ITCT_HDR_RTOLT_MSK		(0xffffULL << ITCT_HDR_RTOLT_OFF)

struct hisi_sas_protect_iu_v3_hw {
	u32 dw0;
	u32 lbrtcv;
	u32 lbrtgv;
	u32 dw3;
	u32 dw4;
	u32 dw5;
	u32 rsv;
};

struct hisi_sas_complete_v3_hdr {
	__le32 dw0;
	__le32 dw1;
	__le32 act;
	__le32 dw3;
};

struct hisi_sas_err_record_v3 {
	/* dw0 */
	__le32 trans_tx_fail_type;

	/* dw1 */
	__le32 trans_rx_fail_type;

	/* dw2 */
	__le16 dma_tx_err_type;
	__le16 sipc_rx_err_type;

	/* dw3 */
	__le32 dma_rx_err_type;
};

#define RX_DATA_LEN_UNDERFLOW_OFF	6
#define RX_DATA_LEN_UNDERFLOW_MSK	(1 << RX_DATA_LEN_UNDERFLOW_OFF)

#define HISI_SAS_COMMAND_ENTRIES_V3_HW 4096
#define HISI_SAS_MSI_COUNT_V3_HW 32

#define DIR_NO_DATA 0
#define DIR_TO_INI 1
#define DIR_TO_DEVICE 2
#define DIR_RESERVED 3

#define FIS_CMD_IS_UNCONSTRAINED(fis) \
	((fis.command == ATA_CMD_READ_LOG_EXT) || \
	(fis.command == ATA_CMD_READ_LOG_DMA_EXT) || \
	((fis.command == ATA_CMD_DEV_RESET) && \
	((fis.control & ATA_SRST) != 0)))

#define T10_INSRT_EN_OFF    0
#define T10_INSRT_EN_MSK    (1 << T10_INSRT_EN_OFF)
#define T10_RMV_EN_OFF	    1
#define T10_RMV_EN_MSK	    (1 << T10_RMV_EN_OFF)
#define T10_RPLC_EN_OFF	    2
#define T10_RPLC_EN_MSK	    (1 << T10_RPLC_EN_OFF)
#define T10_CHK_EN_OFF	    3
#define T10_CHK_EN_MSK	    (1 << T10_CHK_EN_OFF)
#define INCR_LBRT_OFF	    5
#define INCR_LBRT_MSK	    (1 << INCR_LBRT_OFF)
#define USR_DATA_BLOCK_SZ_OFF	20
#define USR_DATA_BLOCK_SZ_MSK	(0x3 << USR_DATA_BLOCK_SZ_OFF)
#define T10_CHK_MSK_OFF	    16
#define T10_CHK_REF_TAG_MSK (0xf0 << T10_CHK_MSK_OFF)
#define T10_CHK_APP_TAG_MSK (0xc << T10_CHK_MSK_OFF)

#define BASE_VECTORS_V3_HW  16
#define MIN_AFFINE_VECTORS_V3_HW  (BASE_VECTORS_V3_HW + 1)

#define CHNL_INT_STS_MSK	0xeeeeeeee
#define CHNL_INT_STS_PHY_MSK	0xe
#define CHNL_INT_STS_INT0_MSK BIT(1)
#define CHNL_INT_STS_INT1_MSK BIT(2)
#define CHNL_INT_STS_INT2_MSK BIT(3)
#define CHNL_WIDTH 4

#define BAR_NO_V3_HW	5

enum {
	DSM_FUNC_ERR_HANDLE_MSI = 0,
};

static bool hisi_sas_intr_conv;
MODULE_PARM_DESC(intr_conv, "interrupt converge enable (0-1)");

/* permit overriding the host protection capabilities mask (EEDP/T10 PI) */
static int prot_mask;
module_param(prot_mask, int, 0);
MODULE_PARM_DESC(prot_mask, " host protection capabilities mask, def=0x0 ");

static void debugfs_work_handler_v3_hw(struct work_struct *work);
static void debugfs_snapshot_regs_v3_hw(struct hisi_hba *hisi_hba);

static u32 hisi_sas_read32(struct hisi_hba *hisi_hba, u32 off)
{
	void __iomem *regs = hisi_hba->regs + off;

	return readl(regs);
}

static void hisi_sas_write32(struct hisi_hba *hisi_hba, u32 off, u32 val)
{
	void __iomem *regs = hisi_hba->regs + off;

	writel(val, regs);
}

static void hisi_sas_phy_write32(struct hisi_hba *hisi_hba, int phy_no,
				 u32 off, u32 val)
{
	void __iomem *regs = hisi_hba->regs + (0x400 * phy_no) + off;

	writel(val, regs);
}

static u32 hisi_sas_phy_read32(struct hisi_hba *hisi_hba,
				      int phy_no, u32 off)
{
	void __iomem *regs = hisi_hba->regs + (0x400 * phy_no) + off;

	return readl(regs);
}

#define hisi_sas_read32_poll_timeout(off, val, cond, delay_us,		\
				     timeout_us)			\
({									\
	void __iomem *regs = hisi_hba->regs + off;			\
	readl_poll_timeout(regs, val, cond, delay_us, timeout_us);	\
})

#define hisi_sas_read32_poll_timeout_atomic(off, val, cond, delay_us,	\
					    timeout_us)			\
({									\
	void __iomem *regs = hisi_hba->regs + off;			\
	readl_poll_timeout_atomic(regs, val, cond, delay_us, timeout_us);\
})

static void init_reg_v3_hw(struct hisi_hba *hisi_hba)
{
	int i, j;

	/* Global registers init */
	hisi_sas_write32(hisi_hba, DLVRY_QUEUE_ENABLE,
			 (u32)((1ULL << hisi_hba->queue_count) - 1));
	hisi_sas_write32(hisi_hba, SAS_AXI_USER3, 0);
	hisi_sas_write32(hisi_hba, CFG_MAX_TAG, 0xfff0400);
	hisi_sas_write32(hisi_hba, HGC_SAS_TXFAIL_RETRY_CTRL, 0x108);
	hisi_sas_write32(hisi_hba, CFG_AGING_TIME, 0x1);
	hisi_sas_write32(hisi_hba, INT_COAL_EN, 0x1);
	hisi_sas_write32(hisi_hba, OQ_INT_COAL_TIME, 0x1);
	hisi_sas_write32(hisi_hba, OQ_INT_COAL_CNT, 0x1);
	hisi_sas_write32(hisi_hba, CQ_INT_CONVERGE_EN,
			 hisi_sas_intr_conv);
	hisi_sas_write32(hisi_hba, OQ_INT_SRC, 0xffff);
	hisi_sas_write32(hisi_hba, ENT_INT_SRC1, 0xffffffff);
	hisi_sas_write32(hisi_hba, ENT_INT_SRC2, 0xffffffff);
	hisi_sas_write32(hisi_hba, ENT_INT_SRC3, 0xffffffff);
	hisi_sas_write32(hisi_hba, ENT_INT_SRC_MSK1, 0xfefefefe);
	hisi_sas_write32(hisi_hba, ENT_INT_SRC_MSK2, 0xfefefefe);
	hisi_sas_write32(hisi_hba, ENT_INT_SRC_MSK3, 0xffc220ff);
	hisi_sas_write32(hisi_hba, CHNL_PHYUPDOWN_INT_MSK, 0x0);
	hisi_sas_write32(hisi_hba, CHNL_ENT_INT_MSK, 0x0);
	hisi_sas_write32(hisi_hba, HGC_COM_INT_MSK, 0x0);
	hisi_sas_write32(hisi_hba, SAS_ECC_INTR_MSK, 0x155555);
	hisi_sas_write32(hisi_hba, AWQOS_AWCACHE_CFG, 0xf0f0);
	hisi_sas_write32(hisi_hba, ARQOS_ARCACHE_CFG, 0xf0f0);
	for (i = 0; i < hisi_hba->queue_count; i++)
		hisi_sas_write32(hisi_hba, OQ0_INT_SRC_MSK + 0x4 * i, 0);

	hisi_sas_write32(hisi_hba, HYPER_STREAM_ID_EN_CFG, 1);

	for (i = 0; i < hisi_hba->n_phy; i++) {
		enum sas_linkrate max;
		struct hisi_sas_phy *phy = &hisi_hba->phy[i];
		struct asd_sas_phy *sas_phy = &phy->sas_phy;
		u32 prog_phy_link_rate = hisi_sas_phy_read32(hisi_hba, i,
							   PROG_PHY_LINK_RATE);

		prog_phy_link_rate &= ~CFG_PROG_PHY_LINK_RATE_MSK;
		if (!sas_phy->phy || (sas_phy->phy->maximum_linkrate <
				SAS_LINK_RATE_1_5_GBPS))
			max = SAS_LINK_RATE_12_0_GBPS;
		else
			max = sas_phy->phy->maximum_linkrate;
		prog_phy_link_rate |= hisi_sas_get_prog_phy_linkrate_mask(max);
		hisi_sas_phy_write32(hisi_hba, i, PROG_PHY_LINK_RATE,
			prog_phy_link_rate);
		hisi_sas_phy_write32(hisi_hba, i, SERDES_CFG, 0xffc00);
		hisi_sas_phy_write32(hisi_hba, i, SAS_RX_TRAIN_TIMER, 0x13e80);
		hisi_sas_phy_write32(hisi_hba, i, CHL_INT0, 0xffffffff);
		hisi_sas_phy_write32(hisi_hba, i, CHL_INT1, 0xffffffff);
		hisi_sas_phy_write32(hisi_hba, i, CHL_INT2, 0xffffffff);
		hisi_sas_phy_write32(hisi_hba, i, RXOP_CHECK_CFG_H, 0x1000);
		hisi_sas_phy_write32(hisi_hba, i, CHL_INT1_MSK, 0xf2057fff);
		hisi_sas_phy_write32(hisi_hba, i, CHL_INT2_MSK, 0xffffbfe);
		hisi_sas_phy_write32(hisi_hba, i, PHY_CTRL_RDY_MSK, 0x0);
		hisi_sas_phy_write32(hisi_hba, i, PHYCTRL_NOT_RDY_MSK, 0x0);
		hisi_sas_phy_write32(hisi_hba, i, PHYCTRL_DWS_RESET_MSK, 0x0);
		hisi_sas_phy_write32(hisi_hba, i, PHYCTRL_PHY_ENA_MSK, 0x0);
		hisi_sas_phy_write32(hisi_hba, i, SL_RX_BCAST_CHK_MSK, 0x0);
		hisi_sas_phy_write32(hisi_hba, i, PHYCTRL_OOB_RESTART_MSK, 0x1);
		hisi_sas_phy_write32(hisi_hba, i, STP_LINK_TIMER, 0x7f7a120);
		hisi_sas_phy_write32(hisi_hba, i, CON_CFG_DRIVER, 0x2a0a01);
		hisi_sas_phy_write32(hisi_hba, i, SAS_SSP_CON_TIMER_CFG, 0x32);
		hisi_sas_phy_write32(hisi_hba, i, SAS_EC_INT_COAL_TIME,
				     0x30f4240);
		/* used for 12G negotiate */
		hisi_sas_phy_write32(hisi_hba, i, COARSETUNE_TIME, 0x1e);
		hisi_sas_phy_write32(hisi_hba, i, AIP_LIMIT, 0x2ffff);

		/* get default FFE configuration for BIST */
		for (j = 0; j < FFE_CFG_MAX; j++) {
			u32 val = hisi_sas_phy_read32(hisi_hba, i,
						      TXDEEMPH_G1 + (j * 0x4));
			hisi_hba->debugfs_bist_ffe[i][j] = val;
		}
	}

	for (i = 0; i < hisi_hba->queue_count; i++) {
		/* Delivery queue */
		hisi_sas_write32(hisi_hba,
				 DLVRY_Q_0_BASE_ADDR_HI + (i * 0x14),
				 upper_32_bits(hisi_hba->cmd_hdr_dma[i]));

		hisi_sas_write32(hisi_hba, DLVRY_Q_0_BASE_ADDR_LO + (i * 0x14),
				 lower_32_bits(hisi_hba->cmd_hdr_dma[i]));

		hisi_sas_write32(hisi_hba, DLVRY_Q_0_DEPTH + (i * 0x14),
				 HISI_SAS_QUEUE_SLOTS);

		/* Completion queue */
		hisi_sas_write32(hisi_hba, COMPL_Q_0_BASE_ADDR_HI + (i * 0x14),
				 upper_32_bits(hisi_hba->complete_hdr_dma[i]));

		hisi_sas_write32(hisi_hba, COMPL_Q_0_BASE_ADDR_LO + (i * 0x14),
				 lower_32_bits(hisi_hba->complete_hdr_dma[i]));

		hisi_sas_write32(hisi_hba, COMPL_Q_0_DEPTH + (i * 0x14),
				 HISI_SAS_QUEUE_SLOTS);
	}

	/* itct */
	hisi_sas_write32(hisi_hba, ITCT_BASE_ADDR_LO,
			 lower_32_bits(hisi_hba->itct_dma));

	hisi_sas_write32(hisi_hba, ITCT_BASE_ADDR_HI,
			 upper_32_bits(hisi_hba->itct_dma));

	/* iost */
	hisi_sas_write32(hisi_hba, IOST_BASE_ADDR_LO,
			 lower_32_bits(hisi_hba->iost_dma));

	hisi_sas_write32(hisi_hba, IOST_BASE_ADDR_HI,
			 upper_32_bits(hisi_hba->iost_dma));

	/* breakpoint */
	hisi_sas_write32(hisi_hba, IO_BROKEN_MSG_ADDR_LO,
			 lower_32_bits(hisi_hba->breakpoint_dma));

	hisi_sas_write32(hisi_hba, IO_BROKEN_MSG_ADDR_HI,
			 upper_32_bits(hisi_hba->breakpoint_dma));

	/* SATA broken msg */
	hisi_sas_write32(hisi_hba, IO_SATA_BROKEN_MSG_ADDR_LO,
			 lower_32_bits(hisi_hba->sata_breakpoint_dma));

	hisi_sas_write32(hisi_hba, IO_SATA_BROKEN_MSG_ADDR_HI,
			 upper_32_bits(hisi_hba->sata_breakpoint_dma));

	/* SATA initial fis */
	hisi_sas_write32(hisi_hba, SATA_INITI_D2H_STORE_ADDR_LO,
			 lower_32_bits(hisi_hba->initial_fis_dma));

	hisi_sas_write32(hisi_hba, SATA_INITI_D2H_STORE_ADDR_HI,
			 upper_32_bits(hisi_hba->initial_fis_dma));

	/* RAS registers init */
	hisi_sas_write32(hisi_hba, SAS_RAS_INTR0_MASK, 0x0);
	hisi_sas_write32(hisi_hba, SAS_RAS_INTR1_MASK, 0x0);
	hisi_sas_write32(hisi_hba, SAS_RAS_INTR2_MASK, 0x0);
	hisi_sas_write32(hisi_hba, CFG_SAS_RAS_INTR_MASK, 0x0);

	/* LED registers init */
	hisi_sas_write32(hisi_hba, SAS_CFG_DRIVE_VLD, 0x80000ff);
	hisi_sas_write32(hisi_hba, SAS_GPIO_TX_0_1, 0x80808080);
	hisi_sas_write32(hisi_hba, SAS_GPIO_TX_0_1 + 0x4, 0x80808080);
	/* Configure blink generator rate A to 1Hz and B to 4Hz */
	hisi_sas_write32(hisi_hba, SAS_GPIO_CFG_1, 0x121700);
	hisi_sas_write32(hisi_hba, SAS_GPIO_CFG_0, 0x800000);
}

static void config_phy_opt_mode_v3_hw(struct hisi_hba *hisi_hba, int phy_no)
{
	u32 cfg = hisi_sas_phy_read32(hisi_hba, phy_no, PHY_CFG);

	cfg &= ~PHY_CFG_DC_OPT_MSK;
	cfg |= 1 << PHY_CFG_DC_OPT_OFF;
	hisi_sas_phy_write32(hisi_hba, phy_no, PHY_CFG, cfg);
}

static void config_id_frame_v3_hw(struct hisi_hba *hisi_hba, int phy_no)
{
	struct sas_identify_frame identify_frame;
	u32 *identify_buffer;

	memset(&identify_frame, 0, sizeof(identify_frame));
	identify_frame.dev_type = SAS_END_DEVICE;
	identify_frame.frame_type = 0;
	identify_frame._un1 = 1;
	identify_frame.initiator_bits = SAS_PROTOCOL_ALL;
	identify_frame.target_bits = SAS_PROTOCOL_NONE;
	memcpy(&identify_frame._un4_11[0], hisi_hba->sas_addr, SAS_ADDR_SIZE);
	memcpy(&identify_frame.sas_addr[0], hisi_hba->sas_addr,	SAS_ADDR_SIZE);
	identify_frame.phy_id = phy_no;
	identify_buffer = (u32 *)(&identify_frame);

	hisi_sas_phy_write32(hisi_hba, phy_no, TX_ID_DWORD0,
			__swab32(identify_buffer[0]));
	hisi_sas_phy_write32(hisi_hba, phy_no, TX_ID_DWORD1,
			__swab32(identify_buffer[1]));
	hisi_sas_phy_write32(hisi_hba, phy_no, TX_ID_DWORD2,
			__swab32(identify_buffer[2]));
	hisi_sas_phy_write32(hisi_hba, phy_no, TX_ID_DWORD3,
			__swab32(identify_buffer[3]));
	hisi_sas_phy_write32(hisi_hba, phy_no, TX_ID_DWORD4,
			__swab32(identify_buffer[4]));
	hisi_sas_phy_write32(hisi_hba, phy_no, TX_ID_DWORD5,
			__swab32(identify_buffer[5]));
}

static void setup_itct_v3_hw(struct hisi_hba *hisi_hba,
			     struct hisi_sas_device *sas_dev)
{
	struct domain_device *device = sas_dev->sas_device;
	struct device *dev = hisi_hba->dev;
	u64 qw0, device_id = sas_dev->device_id;
	struct hisi_sas_itct *itct = &hisi_hba->itct[device_id];
	struct domain_device *parent_dev = device->parent;
	struct asd_sas_port *sas_port = device->port;
	struct hisi_sas_port *port = to_hisi_sas_port(sas_port);
	u64 sas_addr;

	memset(itct, 0, sizeof(*itct));

	/* qw0 */
	qw0 = 0;
	switch (sas_dev->dev_type) {
	case SAS_END_DEVICE:
	case SAS_EDGE_EXPANDER_DEVICE:
	case SAS_FANOUT_EXPANDER_DEVICE:
		qw0 = HISI_SAS_DEV_TYPE_SSP << ITCT_HDR_DEV_TYPE_OFF;
		break;
	case SAS_SATA_DEV:
	case SAS_SATA_PENDING:
		if (parent_dev && dev_is_expander(parent_dev->dev_type))
			qw0 = HISI_SAS_DEV_TYPE_STP << ITCT_HDR_DEV_TYPE_OFF;
		else
			qw0 = HISI_SAS_DEV_TYPE_SATA << ITCT_HDR_DEV_TYPE_OFF;
		break;
	default:
		dev_warn(dev, "setup itct: unsupported dev type (%d)\n",
			 sas_dev->dev_type);
	}

	qw0 |= ((1 << ITCT_HDR_VALID_OFF) |
		(device->linkrate << ITCT_HDR_MCR_OFF) |
		(1 << ITCT_HDR_VLN_OFF) |
		(0xfa << ITCT_HDR_SMP_TIMEOUT_OFF) |
		(1 << ITCT_HDR_AWT_CONTINUE_OFF) |
		(port->id << ITCT_HDR_PORT_ID_OFF));
	itct->qw0 = cpu_to_le64(qw0);

	/* qw1 */
	memcpy(&sas_addr, device->sas_addr, SAS_ADDR_SIZE);
	itct->sas_addr = cpu_to_le64(__swab64(sas_addr));

	/* qw2 */
	if (!dev_is_sata(device))
		itct->qw2 = cpu_to_le64((5000ULL << ITCT_HDR_INLT_OFF) |
					(0x1ULL << ITCT_HDR_RTOLT_OFF));
}

static int clear_itct_v3_hw(struct hisi_hba *hisi_hba,
			    struct hisi_sas_device *sas_dev)
{
	DECLARE_COMPLETION_ONSTACK(completion);
	u64 dev_id = sas_dev->device_id;
	struct hisi_sas_itct *itct = &hisi_hba->itct[dev_id];
	u32 reg_val = hisi_sas_read32(hisi_hba, ENT_INT_SRC3);
	struct device *dev = hisi_hba->dev;

	sas_dev->completion = &completion;

	/* clear the itct interrupt state */
	if (ENT_INT_SRC3_ITC_INT_MSK & reg_val)
		hisi_sas_write32(hisi_hba, ENT_INT_SRC3,
				 ENT_INT_SRC3_ITC_INT_MSK);

	/* clear the itct table */
	reg_val = ITCT_CLR_EN_MSK | (dev_id & ITCT_DEV_MSK);
	hisi_sas_write32(hisi_hba, ITCT_CLR, reg_val);

	if (!wait_for_completion_timeout(sas_dev->completion,
					 HISI_SAS_CLEAR_ITCT_TIMEOUT)) {
		dev_warn(dev, "failed to clear ITCT\n");
		return -ETIMEDOUT;
	}

	memset(itct, 0, sizeof(struct hisi_sas_itct));
	return 0;
}

static void dereg_device_v3_hw(struct hisi_hba *hisi_hba,
				struct domain_device *device)
{
	struct hisi_sas_slot *slot, *slot2;
	struct hisi_sas_device *sas_dev = device->lldd_dev;
	u32 cfg_abt_set_query_iptt;

	cfg_abt_set_query_iptt = hisi_sas_read32(hisi_hba,
		CFG_ABT_SET_QUERY_IPTT);
	list_for_each_entry_safe(slot, slot2, &sas_dev->list, entry) {
		cfg_abt_set_query_iptt &= ~CFG_SET_ABORTED_IPTT_MSK;
		cfg_abt_set_query_iptt |= (1 << CFG_SET_ABORTED_EN_OFF) |
			(slot->idx << CFG_SET_ABORTED_IPTT_OFF);
		hisi_sas_write32(hisi_hba, CFG_ABT_SET_QUERY_IPTT,
			cfg_abt_set_query_iptt);
	}
	cfg_abt_set_query_iptt &= ~(1 << CFG_SET_ABORTED_EN_OFF);
	hisi_sas_write32(hisi_hba, CFG_ABT_SET_QUERY_IPTT,
		cfg_abt_set_query_iptt);
	hisi_sas_write32(hisi_hba, CFG_ABT_SET_IPTT_DONE,
					1 << CFG_ABT_SET_IPTT_DONE_OFF);
}

static int reset_hw_v3_hw(struct hisi_hba *hisi_hba)
{
	struct device *dev = hisi_hba->dev;
	int ret;
	u32 val;

	hisi_sas_write32(hisi_hba, DLVRY_QUEUE_ENABLE, 0);

	/* Disable all of the PHYs */
	hisi_sas_stop_phys(hisi_hba);
	udelay(50);

	/* Ensure axi bus idle */
	ret = hisi_sas_read32_poll_timeout(AXI_CFG, val, !val,
					   20000, 1000000);
	if (ret) {
		dev_err(dev, "axi bus is not idle, ret = %d!\n", ret);
		return -EIO;
	}

	if (ACPI_HANDLE(dev)) {
		acpi_status s;

		s = acpi_evaluate_object(ACPI_HANDLE(dev), "_RST", NULL, NULL);
		if (ACPI_FAILURE(s)) {
			dev_err(dev, "Reset failed\n");
			return -EIO;
		}
	} else {
		dev_err(dev, "no reset method!\n");
		return -EINVAL;
	}

	return 0;
}

static int hw_init_v3_hw(struct hisi_hba *hisi_hba)
{
	struct device *dev = hisi_hba->dev;
	struct acpi_device *acpi_dev;
	union acpi_object *obj;
	guid_t guid;
	int rc;

	rc = reset_hw_v3_hw(hisi_hba);
	if (rc) {
		dev_err(dev, "hisi_sas_reset_hw failed, rc=%d\n", rc);
		return rc;
	}

	msleep(100);
	init_reg_v3_hw(hisi_hba);

	if (guid_parse("D5918B4B-37AE-4E10-A99F-E5E8A6EF4C1F", &guid)) {
		dev_err(dev, "Parse GUID failed\n");
		return -EINVAL;
	}

	/*
	 * This DSM handles some hardware-related configurations:
	 * 1. Switch over to MSI error handling in kernel
	 * 2. BIOS *may* reset some register values through this method
	 */
	obj = acpi_evaluate_dsm(ACPI_HANDLE(dev), &guid, 0,
				DSM_FUNC_ERR_HANDLE_MSI, NULL);
	if (!obj)
		dev_warn(dev, "can not find DSM method, ignore\n");
	else
		ACPI_FREE(obj);

	acpi_dev = ACPI_COMPANION(dev);
	if (!acpi_device_power_manageable(acpi_dev))
		dev_notice(dev, "neither _PS0 nor _PR0 is defined\n");
	return 0;
}

static void enable_phy_v3_hw(struct hisi_hba *hisi_hba, int phy_no)
{
	u32 cfg = hisi_sas_phy_read32(hisi_hba, phy_no, PHY_CFG);

	cfg |= PHY_CFG_ENA_MSK;
	cfg &= ~PHY_CFG_PHY_RST_MSK;
	hisi_sas_phy_write32(hisi_hba, phy_no, PHY_CFG, cfg);
}

static void disable_phy_v3_hw(struct hisi_hba *hisi_hba, int phy_no)
{
	u32 cfg = hisi_sas_phy_read32(hisi_hba, phy_no, PHY_CFG);
	u32 irq_msk = hisi_sas_phy_read32(hisi_hba, phy_no, CHL_INT2_MSK);
	static const u32 msk = BIT(CHL_INT2_RX_DISP_ERR_OFF) |
			       BIT(CHL_INT2_RX_CODE_ERR_OFF) |
			       BIT(CHL_INT2_RX_INVLD_DW_OFF);
	u32 state;

	hisi_sas_phy_write32(hisi_hba, phy_no, CHL_INT2_MSK, msk | irq_msk);

	cfg &= ~PHY_CFG_ENA_MSK;
	hisi_sas_phy_write32(hisi_hba, phy_no, PHY_CFG, cfg);

	mdelay(50);

	state = hisi_sas_read32(hisi_hba, PHY_STATE);
	if (state & BIT(phy_no)) {
		cfg |= PHY_CFG_PHY_RST_MSK;
		hisi_sas_phy_write32(hisi_hba, phy_no, PHY_CFG, cfg);
	}

	udelay(1);

	hisi_sas_phy_read32(hisi_hba, phy_no, ERR_CNT_INVLD_DW);
	hisi_sas_phy_read32(hisi_hba, phy_no, ERR_CNT_DISP_ERR);
	hisi_sas_phy_read32(hisi_hba, phy_no, ERR_CNT_CODE_ERR);

	hisi_sas_phy_write32(hisi_hba, phy_no, CHL_INT2, msk);
	hisi_sas_phy_write32(hisi_hba, phy_no, CHL_INT2_MSK, irq_msk);
}

static void start_phy_v3_hw(struct hisi_hba *hisi_hba, int phy_no)
{
	config_id_frame_v3_hw(hisi_hba, phy_no);
	config_phy_opt_mode_v3_hw(hisi_hba, phy_no);
	enable_phy_v3_hw(hisi_hba, phy_no);
}

static void phy_hard_reset_v3_hw(struct hisi_hba *hisi_hba, int phy_no)
{
	struct hisi_sas_phy *phy = &hisi_hba->phy[phy_no];
	u32 txid_auto;

	hisi_sas_phy_enable(hisi_hba, phy_no, 0);
	if (phy->identify.device_type == SAS_END_DEVICE) {
		txid_auto = hisi_sas_phy_read32(hisi_hba, phy_no, TXID_AUTO);
		hisi_sas_phy_write32(hisi_hba, phy_no, TXID_AUTO,
					txid_auto | TX_HARDRST_MSK);
	}
	msleep(100);
	hisi_sas_phy_enable(hisi_hba, phy_no, 1);
}

static enum sas_linkrate phy_get_max_linkrate_v3_hw(void)
{
	return SAS_LINK_RATE_12_0_GBPS;
}

static void phys_init_v3_hw(struct hisi_hba *hisi_hba)
{
	int i;

	for (i = 0; i < hisi_hba->n_phy; i++) {
		struct hisi_sas_phy *phy = &hisi_hba->phy[i];
		struct asd_sas_phy *sas_phy = &phy->sas_phy;

		if (!sas_phy->phy->enabled)
			continue;

		hisi_sas_phy_enable(hisi_hba, i, 1);
	}
}

static void sl_notify_ssp_v3_hw(struct hisi_hba *hisi_hba, int phy_no)
{
	u32 sl_control;

	sl_control = hisi_sas_phy_read32(hisi_hba, phy_no, SL_CONTROL);
	sl_control |= SL_CONTROL_NOTIFY_EN_MSK;
	hisi_sas_phy_write32(hisi_hba, phy_no, SL_CONTROL, sl_control);
	msleep(1);
	sl_control = hisi_sas_phy_read32(hisi_hba, phy_no, SL_CONTROL);
	sl_control &= ~SL_CONTROL_NOTIFY_EN_MSK;
	hisi_sas_phy_write32(hisi_hba, phy_no, SL_CONTROL, sl_control);
}

static int get_wideport_bitmap_v3_hw(struct hisi_hba *hisi_hba, int port_id)
{
	int i, bitmap = 0;
	u32 phy_port_num_ma = hisi_sas_read32(hisi_hba, PHY_PORT_NUM_MA);
	u32 phy_state = hisi_sas_read32(hisi_hba, PHY_STATE);

	for (i = 0; i < hisi_hba->n_phy; i++)
		if (phy_state & BIT(i))
			if (((phy_port_num_ma >> (i * 4)) & 0xf) == port_id)
				bitmap |= BIT(i);

	return bitmap;
}

static void start_delivery_v3_hw(struct hisi_sas_dq *dq)
{
	struct hisi_hba *hisi_hba = dq->hisi_hba;
	struct hisi_sas_slot *s, *s1, *s2 = NULL;
	int dlvry_queue = dq->id;
	int wp;

	list_for_each_entry_safe(s, s1, &dq->list, delivery) {
		if (!s->ready)
			break;
		s2 = s;
		list_del(&s->delivery);
	}

	if (!s2)
		return;

	/*
	 * Ensure that memories for slots built on other CPUs is observed.
	 */
	smp_rmb();
	wp = (s2->dlvry_queue_slot + 1) % HISI_SAS_QUEUE_SLOTS;

	hisi_sas_write32(hisi_hba, DLVRY_Q_0_WR_PTR + (dlvry_queue * 0x14), wp);
}

static void prep_prd_sge_v3_hw(struct hisi_hba *hisi_hba,
			      struct hisi_sas_slot *slot,
			      struct hisi_sas_cmd_hdr *hdr,
			      struct scatterlist *scatter,
			      int n_elem)
{
	struct hisi_sas_sge_page *sge_page = hisi_sas_sge_addr_mem(slot);
	struct scatterlist *sg;
	int i;

	for_each_sg(scatter, sg, n_elem, i) {
		struct hisi_sas_sge *entry = &sge_page->sge[i];

		entry->addr = cpu_to_le64(sg_dma_address(sg));
		entry->page_ctrl_0 = entry->page_ctrl_1 = 0;
		entry->data_len = cpu_to_le32(sg_dma_len(sg));
		entry->data_off = 0;
	}

	hdr->prd_table_addr = cpu_to_le64(hisi_sas_sge_addr_dma(slot));

	hdr->sg_len |= cpu_to_le32(n_elem << CMD_HDR_DATA_SGL_LEN_OFF);
}

static void prep_prd_sge_dif_v3_hw(struct hisi_hba *hisi_hba,
				   struct hisi_sas_slot *slot,
				   struct hisi_sas_cmd_hdr *hdr,
				   struct scatterlist *scatter,
				   int n_elem)
{
	struct hisi_sas_sge_dif_page *sge_dif_page;
	struct scatterlist *sg;
	int i;

	sge_dif_page = hisi_sas_sge_dif_addr_mem(slot);

	for_each_sg(scatter, sg, n_elem, i) {
		struct hisi_sas_sge *entry = &sge_dif_page->sge[i];

		entry->addr = cpu_to_le64(sg_dma_address(sg));
		entry->page_ctrl_0 = 0;
		entry->page_ctrl_1 = 0;
		entry->data_len = cpu_to_le32(sg_dma_len(sg));
		entry->data_off = 0;
	}

	hdr->dif_prd_table_addr =
		cpu_to_le64(hisi_sas_sge_dif_addr_dma(slot));

	hdr->sg_len |= cpu_to_le32(n_elem << CMD_HDR_DIF_SGL_LEN_OFF);
}

static u32 get_prot_chk_msk_v3_hw(struct scsi_cmnd *scsi_cmnd)
{
	unsigned char prot_flags = scsi_cmnd->prot_flags;

	if (prot_flags & SCSI_PROT_REF_CHECK)
		return T10_CHK_APP_TAG_MSK;
	return T10_CHK_REF_TAG_MSK | T10_CHK_APP_TAG_MSK;
}

static void fill_prot_v3_hw(struct scsi_cmnd *scsi_cmnd,
			    struct hisi_sas_protect_iu_v3_hw *prot)
{
	unsigned char prot_op = scsi_get_prot_op(scsi_cmnd);
	unsigned int interval = scsi_prot_interval(scsi_cmnd);
	u32 lbrt_chk_val = t10_pi_ref_tag(scsi_cmd_to_rq(scsi_cmnd));

	switch (prot_op) {
	case SCSI_PROT_READ_INSERT:
		prot->dw0 |= T10_INSRT_EN_MSK;
		prot->lbrtgv = lbrt_chk_val;
		break;
	case SCSI_PROT_READ_STRIP:
		prot->dw0 |= (T10_RMV_EN_MSK | T10_CHK_EN_MSK);
		prot->lbrtcv = lbrt_chk_val;
		prot->dw4 |= get_prot_chk_msk_v3_hw(scsi_cmnd);
		break;
	case SCSI_PROT_READ_PASS:
		prot->dw0 |= T10_CHK_EN_MSK;
		prot->lbrtcv = lbrt_chk_val;
		prot->dw4 |= get_prot_chk_msk_v3_hw(scsi_cmnd);
		break;
	case SCSI_PROT_WRITE_INSERT:
		prot->dw0 |= T10_INSRT_EN_MSK;
		prot->lbrtgv = lbrt_chk_val;
		break;
	case SCSI_PROT_WRITE_STRIP:
		prot->dw0 |= (T10_RMV_EN_MSK | T10_CHK_EN_MSK);
		prot->lbrtcv = lbrt_chk_val;
		break;
	case SCSI_PROT_WRITE_PASS:
		prot->dw0 |= T10_CHK_EN_MSK;
		prot->lbrtcv = lbrt_chk_val;
		prot->dw4 |= get_prot_chk_msk_v3_hw(scsi_cmnd);
		break;
	default:
		WARN(1, "prot_op(0x%x) is not valid\n", prot_op);
		break;
	}

	switch (interval) {
	case 512:
		break;
	case 4096:
		prot->dw0 |= (0x1 << USR_DATA_BLOCK_SZ_OFF);
		break;
	case 520:
		prot->dw0 |= (0x2 << USR_DATA_BLOCK_SZ_OFF);
		break;
	default:
		WARN(1, "protection interval (0x%x) invalid\n",
		     interval);
		break;
	}

	prot->dw0 |= INCR_LBRT_MSK;
}

static void prep_ssp_v3_hw(struct hisi_hba *hisi_hba,
			  struct hisi_sas_slot *slot)
{
	struct sas_task *task = slot->task;
	struct hisi_sas_cmd_hdr *hdr = slot->cmd_hdr;
	struct domain_device *device = task->dev;
	struct hisi_sas_device *sas_dev = device->lldd_dev;
	struct hisi_sas_port *port = slot->port;
	struct sas_ssp_task *ssp_task = &task->ssp_task;
	struct scsi_cmnd *scsi_cmnd = ssp_task->cmd;
	struct hisi_sas_tmf_task *tmf = slot->tmf;
	int has_data = 0, priority = !!tmf;
	unsigned char prot_op;
	u8 *buf_cmd;
	u32 dw1 = 0, dw2 = 0, len = 0;

	hdr->dw0 = cpu_to_le32((1 << CMD_HDR_RESP_REPORT_OFF) |
			       (2 << CMD_HDR_TLR_CTRL_OFF) |
			       (port->id << CMD_HDR_PORT_OFF) |
			       (priority << CMD_HDR_PRIORITY_OFF) |
			       (1 << CMD_HDR_CMD_OFF)); /* ssp */

	dw1 = 1 << CMD_HDR_VDTL_OFF;
	if (tmf) {
		dw1 |= 2 << CMD_HDR_FRAME_TYPE_OFF;
		dw1 |= DIR_NO_DATA << CMD_HDR_DIR_OFF;
	} else {
		prot_op = scsi_get_prot_op(scsi_cmnd);
		dw1 |= 1 << CMD_HDR_FRAME_TYPE_OFF;
		switch (scsi_cmnd->sc_data_direction) {
		case DMA_TO_DEVICE:
			has_data = 1;
			dw1 |= DIR_TO_DEVICE << CMD_HDR_DIR_OFF;
			break;
		case DMA_FROM_DEVICE:
			has_data = 1;
			dw1 |= DIR_TO_INI << CMD_HDR_DIR_OFF;
			break;
		default:
			dw1 &= ~CMD_HDR_DIR_MSK;
		}
	}

	/* map itct entry */
	dw1 |= sas_dev->device_id << CMD_HDR_DEV_ID_OFF;

	dw2 = (((sizeof(struct ssp_command_iu) + sizeof(struct ssp_frame_hdr)
	      + 3) / 4) << CMD_HDR_CFL_OFF) |
	      ((HISI_SAS_MAX_SSP_RESP_SZ / 4) << CMD_HDR_MRFL_OFF) |
	      (2 << CMD_HDR_SG_MOD_OFF);
	hdr->dw2 = cpu_to_le32(dw2);
	hdr->transfer_tags = cpu_to_le32(slot->idx);

	if (has_data) {
		prep_prd_sge_v3_hw(hisi_hba, slot, hdr, task->scatter,
				   slot->n_elem);

		if (scsi_prot_sg_count(scsi_cmnd))
			prep_prd_sge_dif_v3_hw(hisi_hba, slot, hdr,
					       scsi_prot_sglist(scsi_cmnd),
					       slot->n_elem_dif);
	}

	hdr->cmd_table_addr = cpu_to_le64(hisi_sas_cmd_hdr_addr_dma(slot));
	hdr->sts_buffer_addr = cpu_to_le64(hisi_sas_status_buf_addr_dma(slot));

	buf_cmd = hisi_sas_cmd_hdr_addr_mem(slot) +
		sizeof(struct ssp_frame_hdr);

	memcpy(buf_cmd, &task->ssp_task.LUN, 8);
	if (!tmf) {
		buf_cmd[9] = ssp_task->task_attr | (ssp_task->task_prio << 3);
		memcpy(buf_cmd + 12, scsi_cmnd->cmnd, scsi_cmnd->cmd_len);
	} else {
		buf_cmd[10] = tmf->tmf;
		switch (tmf->tmf) {
		case TMF_ABORT_TASK:
		case TMF_QUERY_TASK:
			buf_cmd[12] =
				(tmf->tag_of_task_to_be_managed >> 8) & 0xff;
			buf_cmd[13] =
				tmf->tag_of_task_to_be_managed & 0xff;
			break;
		default:
			break;
		}
	}

	if (has_data && (prot_op != SCSI_PROT_NORMAL)) {
		struct hisi_sas_protect_iu_v3_hw prot;
		u8 *buf_cmd_prot;

		hdr->dw7 |= cpu_to_le32(1 << CMD_HDR_ADDR_MODE_SEL_OFF);
		dw1 |= CMD_HDR_PIR_MSK;
		buf_cmd_prot = hisi_sas_cmd_hdr_addr_mem(slot) +
			       sizeof(struct ssp_frame_hdr) +
			       sizeof(struct ssp_command_iu);

		memset(&prot, 0, sizeof(struct hisi_sas_protect_iu_v3_hw));
		fill_prot_v3_hw(scsi_cmnd, &prot);
		memcpy(buf_cmd_prot, &prot,
		       sizeof(struct hisi_sas_protect_iu_v3_hw));
		/*
		 * For READ, we need length of info read to memory, while for
		 * WRITE we need length of data written to the disk.
		 */
		if (prot_op == SCSI_PROT_WRITE_INSERT ||
		    prot_op == SCSI_PROT_READ_INSERT ||
		    prot_op == SCSI_PROT_WRITE_PASS ||
		    prot_op == SCSI_PROT_READ_PASS) {
			unsigned int interval = scsi_prot_interval(scsi_cmnd);
			unsigned int ilog2_interval = ilog2(interval);

			len = (task->total_xfer_len >> ilog2_interval) * 8;
		}
	}

	hdr->dw1 = cpu_to_le32(dw1);

	hdr->data_transfer_len = cpu_to_le32(task->total_xfer_len + len);
}

static void prep_smp_v3_hw(struct hisi_hba *hisi_hba,
			  struct hisi_sas_slot *slot)
{
	struct sas_task *task = slot->task;
	struct hisi_sas_cmd_hdr *hdr = slot->cmd_hdr;
	struct domain_device *device = task->dev;
	struct hisi_sas_port *port = slot->port;
	struct scatterlist *sg_req;
	struct hisi_sas_device *sas_dev = device->lldd_dev;
	dma_addr_t req_dma_addr;
	unsigned int req_len;

	/* req */
	sg_req = &task->smp_task.smp_req;
	req_len = sg_dma_len(sg_req);
	req_dma_addr = sg_dma_address(sg_req);

	/* create header */
	/* dw0 */
	hdr->dw0 = cpu_to_le32((port->id << CMD_HDR_PORT_OFF) |
			       (1 << CMD_HDR_PRIORITY_OFF) | /* high pri */
			       (2 << CMD_HDR_CMD_OFF)); /* smp */

	/* map itct entry */
	hdr->dw1 = cpu_to_le32((sas_dev->device_id << CMD_HDR_DEV_ID_OFF) |
			       (1 << CMD_HDR_FRAME_TYPE_OFF) |
			       (DIR_NO_DATA << CMD_HDR_DIR_OFF));

	/* dw2 */
	hdr->dw2 = cpu_to_le32((((req_len - 4) / 4) << CMD_HDR_CFL_OFF) |
			       (HISI_SAS_MAX_SMP_RESP_SZ / 4 <<
			       CMD_HDR_MRFL_OFF));

	hdr->transfer_tags = cpu_to_le32(slot->idx << CMD_HDR_IPTT_OFF);

	hdr->cmd_table_addr = cpu_to_le64(req_dma_addr);
	hdr->sts_buffer_addr = cpu_to_le64(hisi_sas_status_buf_addr_dma(slot));
}

static void prep_ata_v3_hw(struct hisi_hba *hisi_hba,
			  struct hisi_sas_slot *slot)
{
	struct sas_task *task = slot->task;
	struct domain_device *device = task->dev;
	struct domain_device *parent_dev = device->parent;
	struct hisi_sas_device *sas_dev = device->lldd_dev;
	struct hisi_sas_cmd_hdr *hdr = slot->cmd_hdr;
	struct asd_sas_port *sas_port = device->port;
	struct hisi_sas_port *port = to_hisi_sas_port(sas_port);
	u8 *buf_cmd;
	int has_data = 0, hdr_tag = 0;
	u32 dw1 = 0, dw2 = 0;

	hdr->dw0 = cpu_to_le32(port->id << CMD_HDR_PORT_OFF);
	if (parent_dev && dev_is_expander(parent_dev->dev_type))
		hdr->dw0 |= cpu_to_le32(3 << CMD_HDR_CMD_OFF);
	else
		hdr->dw0 |= cpu_to_le32(4U << CMD_HDR_CMD_OFF);

	switch (task->data_dir) {
	case DMA_TO_DEVICE:
		has_data = 1;
		dw1 |= DIR_TO_DEVICE << CMD_HDR_DIR_OFF;
		break;
	case DMA_FROM_DEVICE:
		has_data = 1;
		dw1 |= DIR_TO_INI << CMD_HDR_DIR_OFF;
		break;
	default:
		dw1 &= ~CMD_HDR_DIR_MSK;
	}

	if ((task->ata_task.fis.command == ATA_CMD_DEV_RESET) &&
			(task->ata_task.fis.control & ATA_SRST))
		dw1 |= 1 << CMD_HDR_RESET_OFF;

	dw1 |= (hisi_sas_get_ata_protocol(
		&task->ata_task.fis, task->data_dir))
		<< CMD_HDR_FRAME_TYPE_OFF;
	dw1 |= sas_dev->device_id << CMD_HDR_DEV_ID_OFF;

	if (FIS_CMD_IS_UNCONSTRAINED(task->ata_task.fis))
		dw1 |= 1 << CMD_HDR_UNCON_CMD_OFF;

	hdr->dw1 = cpu_to_le32(dw1);

	/* dw2 */
	if (task->ata_task.use_ncq) {
		struct ata_queued_cmd *qc = task->uldd_task;

		hdr_tag = qc->tag;
		task->ata_task.fis.sector_count |= (u8) (hdr_tag << 3);
		dw2 |= hdr_tag << CMD_HDR_NCQ_TAG_OFF;
	}

	dw2 |= (HISI_SAS_MAX_STP_RESP_SZ / 4) << CMD_HDR_CFL_OFF |
			2 << CMD_HDR_SG_MOD_OFF;
	hdr->dw2 = cpu_to_le32(dw2);

	/* dw3 */
	hdr->transfer_tags = cpu_to_le32(slot->idx);

	if (has_data)
		prep_prd_sge_v3_hw(hisi_hba, slot, hdr, task->scatter,
					slot->n_elem);

	hdr->data_transfer_len = cpu_to_le32(task->total_xfer_len);
	hdr->cmd_table_addr = cpu_to_le64(hisi_sas_cmd_hdr_addr_dma(slot));
	hdr->sts_buffer_addr = cpu_to_le64(hisi_sas_status_buf_addr_dma(slot));

	buf_cmd = hisi_sas_cmd_hdr_addr_mem(slot);

	if (likely(!task->ata_task.device_control_reg_update))
		task->ata_task.fis.flags |= 0x80; /* C=1: update ATA cmd reg */
	/* fill in command FIS */
	memcpy(buf_cmd, &task->ata_task.fis, sizeof(struct host_to_dev_fis));
}

static void prep_abort_v3_hw(struct hisi_hba *hisi_hba,
		struct hisi_sas_slot *slot,
		int device_id, int abort_flag, int tag_to_abort)
{
	struct sas_task *task = slot->task;
	struct domain_device *dev = task->dev;
	struct hisi_sas_cmd_hdr *hdr = slot->cmd_hdr;
	struct hisi_sas_port *port = slot->port;

	/* dw0 */
	hdr->dw0 = cpu_to_le32((5U << CMD_HDR_CMD_OFF) | /*abort*/
			       (port->id << CMD_HDR_PORT_OFF) |
				   (dev_is_sata(dev)
					<< CMD_HDR_ABORT_DEVICE_TYPE_OFF) |
					(abort_flag
					 << CMD_HDR_ABORT_FLAG_OFF));

	/* dw1 */
	hdr->dw1 = cpu_to_le32(device_id
			<< CMD_HDR_DEV_ID_OFF);

	/* dw7 */
	hdr->dw7 = cpu_to_le32(tag_to_abort << CMD_HDR_ABORT_IPTT_OFF);
	hdr->transfer_tags = cpu_to_le32(slot->idx);
}

static irqreturn_t phy_up_v3_hw(int phy_no, struct hisi_hba *hisi_hba)
{
	int i;
	irqreturn_t res;
	u32 context, port_id, link_rate;
	struct hisi_sas_phy *phy = &hisi_hba->phy[phy_no];
	struct asd_sas_phy *sas_phy = &phy->sas_phy;
	struct device *dev = hisi_hba->dev;

	hisi_sas_phy_write32(hisi_hba, phy_no, PHYCTRL_PHY_ENA_MSK, 1);

	port_id = hisi_sas_read32(hisi_hba, PHY_PORT_NUM_MA);
	port_id = (port_id >> (4 * phy_no)) & 0xf;
	link_rate = hisi_sas_read32(hisi_hba, PHY_CONN_RATE);
	link_rate = (link_rate >> (phy_no * 4)) & 0xf;

	if (port_id == 0xf) {
		dev_err(dev, "phyup: phy%d invalid portid\n", phy_no);
		res = IRQ_NONE;
		goto end;
	}
	sas_phy->linkrate = link_rate;
	phy->phy_type &= ~(PORT_TYPE_SAS | PORT_TYPE_SATA);

	/* Check for SATA dev */
	context = hisi_sas_read32(hisi_hba, PHY_CONTEXT);
	if (context & (1 << phy_no)) {
		struct hisi_sas_initial_fis *initial_fis;
		struct dev_to_host_fis *fis;
		u8 attached_sas_addr[SAS_ADDR_SIZE] = {0};
		struct Scsi_Host *shost = hisi_hba->shost;

		dev_info(dev, "phyup: phy%d link_rate=%d(sata)\n", phy_no, link_rate);
		initial_fis = &hisi_hba->initial_fis[phy_no];
		fis = &initial_fis->fis;

		/* check ERR bit of Status Register */
		if (fis->status & ATA_ERR) {
			dev_warn(dev, "sata int: phy%d FIS status: 0x%x\n",
				 phy_no, fis->status);
			hisi_sas_notify_phy_event(phy, HISI_PHYE_LINK_RESET);
			res = IRQ_NONE;
			goto end;
		}

		sas_phy->oob_mode = SATA_OOB_MODE;
		attached_sas_addr[0] = 0x50;
		attached_sas_addr[6] = shost->host_no;
		attached_sas_addr[7] = phy_no;
		memcpy(sas_phy->attached_sas_addr,
		       attached_sas_addr,
		       SAS_ADDR_SIZE);
		memcpy(sas_phy->frame_rcvd, fis,
		       sizeof(struct dev_to_host_fis));
		phy->phy_type |= PORT_TYPE_SATA;
		phy->identify.device_type = SAS_SATA_DEV;
		phy->frame_rcvd_size = sizeof(struct dev_to_host_fis);
		phy->identify.target_port_protocols = SAS_PROTOCOL_SATA;
	} else {
		u32 *frame_rcvd = (u32 *)sas_phy->frame_rcvd;
		struct sas_identify_frame *id =
			(struct sas_identify_frame *)frame_rcvd;

		dev_info(dev, "phyup: phy%d link_rate=%d\n", phy_no, link_rate);
		for (i = 0; i < 6; i++) {
			u32 idaf = hisi_sas_phy_read32(hisi_hba, phy_no,
					       RX_IDAF_DWORD0 + (i * 4));
			frame_rcvd[i] = __swab32(idaf);
		}
		sas_phy->oob_mode = SAS_OOB_MODE;
		memcpy(sas_phy->attached_sas_addr,
		       &id->sas_addr,
		       SAS_ADDR_SIZE);
		phy->phy_type |= PORT_TYPE_SAS;
		phy->identify.device_type = id->dev_type;
		phy->frame_rcvd_size = sizeof(struct sas_identify_frame);
		if (phy->identify.device_type == SAS_END_DEVICE)
			phy->identify.target_port_protocols =
				SAS_PROTOCOL_SSP;
		else if (phy->identify.device_type != SAS_PHY_UNUSED)
			phy->identify.target_port_protocols =
				SAS_PROTOCOL_SMP;
	}

	phy->port_id = port_id;

	/* Call pm_runtime_put_sync() with pairs in hisi_sas_phyup_pm_work() */
	pm_runtime_get_noresume(dev);
	hisi_sas_notify_phy_event(phy, HISI_PHYE_PHY_UP_PM);

	res = IRQ_HANDLED;
<<<<<<< HEAD
=======

	spin_lock(&phy->lock);
	/* Delete timer and set phy_attached atomically */
	del_timer(&phy->timer);
	phy->phy_attached = 1;
	spin_unlock(&phy->lock);
>>>>>>> 754e0b0e
end:
	if (phy->reset_completion)
		complete(phy->reset_completion);
	hisi_sas_phy_write32(hisi_hba, phy_no, CHL_INT0,
			     CHL_INT0_SL_PHY_ENABLE_MSK);
	hisi_sas_phy_write32(hisi_hba, phy_no, PHYCTRL_PHY_ENA_MSK, 0);

	return res;
}

static irqreturn_t phy_down_v3_hw(int phy_no, struct hisi_hba *hisi_hba)
{
	struct hisi_sas_phy *phy = &hisi_hba->phy[phy_no];
	u32 phy_state, sl_ctrl, txid_auto;
	struct device *dev = hisi_hba->dev;

	atomic_inc(&phy->down_cnt);

	del_timer(&phy->timer);
	hisi_sas_phy_write32(hisi_hba, phy_no, PHYCTRL_NOT_RDY_MSK, 1);

	phy_state = hisi_sas_read32(hisi_hba, PHY_STATE);
	dev_info(dev, "phydown: phy%d phy_state=0x%x\n", phy_no, phy_state);
	hisi_sas_phy_down(hisi_hba, phy_no, (phy_state & 1 << phy_no) ? 1 : 0,
			  GFP_ATOMIC);

	sl_ctrl = hisi_sas_phy_read32(hisi_hba, phy_no, SL_CONTROL);
	hisi_sas_phy_write32(hisi_hba, phy_no, SL_CONTROL,
						sl_ctrl&(~SL_CTA_MSK));

	txid_auto = hisi_sas_phy_read32(hisi_hba, phy_no, TXID_AUTO);
	hisi_sas_phy_write32(hisi_hba, phy_no, TXID_AUTO,
						txid_auto | CT3_MSK);

	hisi_sas_phy_write32(hisi_hba, phy_no, CHL_INT0, CHL_INT0_NOT_RDY_MSK);
	hisi_sas_phy_write32(hisi_hba, phy_no, PHYCTRL_NOT_RDY_MSK, 0);

	return IRQ_HANDLED;
}

static irqreturn_t phy_bcast_v3_hw(int phy_no, struct hisi_hba *hisi_hba)
{
	struct hisi_sas_phy *phy = &hisi_hba->phy[phy_no];
	struct asd_sas_phy *sas_phy = &phy->sas_phy;
	u32 bcast_status;

	hisi_sas_phy_write32(hisi_hba, phy_no, SL_RX_BCAST_CHK_MSK, 1);
	bcast_status = hisi_sas_phy_read32(hisi_hba, phy_no, RX_PRIMS_STATUS);
	if ((bcast_status & RX_BCAST_CHG_MSK) &&
	    !test_bit(HISI_SAS_RESETTING_BIT, &hisi_hba->flags))
		sas_notify_port_event(sas_phy, PORTE_BROADCAST_RCVD,
				      GFP_ATOMIC);
	hisi_sas_phy_write32(hisi_hba, phy_no, CHL_INT0,
			     CHL_INT0_SL_RX_BCST_ACK_MSK);
	hisi_sas_phy_write32(hisi_hba, phy_no, SL_RX_BCAST_CHK_MSK, 0);

	return IRQ_HANDLED;
}

static irqreturn_t int_phy_up_down_bcast_v3_hw(int irq_no, void *p)
{
	struct hisi_hba *hisi_hba = p;
	u32 irq_msk;
	int phy_no = 0;
	irqreturn_t res = IRQ_NONE;

	irq_msk = hisi_sas_read32(hisi_hba, CHNL_INT_STATUS)
				& 0x11111111;
	while (irq_msk) {
		if (irq_msk  & 1) {
			u32 irq_value = hisi_sas_phy_read32(hisi_hba, phy_no,
							    CHL_INT0);
			u32 phy_state = hisi_sas_read32(hisi_hba, PHY_STATE);
			int rdy = phy_state & (1 << phy_no);

			if (rdy) {
				if (irq_value & CHL_INT0_SL_PHY_ENABLE_MSK)
					/* phy up */
					if (phy_up_v3_hw(phy_no, hisi_hba)
							== IRQ_HANDLED)
						res = IRQ_HANDLED;
				if (irq_value & CHL_INT0_SL_RX_BCST_ACK_MSK)
					/* phy bcast */
					if (phy_bcast_v3_hw(phy_no, hisi_hba)
							== IRQ_HANDLED)
						res = IRQ_HANDLED;
			} else {
				if (irq_value & CHL_INT0_NOT_RDY_MSK)
					/* phy down */
					if (phy_down_v3_hw(phy_no, hisi_hba)
							== IRQ_HANDLED)
						res = IRQ_HANDLED;
			}
		}
		irq_msk >>= 4;
		phy_no++;
	}

	return res;
}

static const struct hisi_sas_hw_error port_axi_error[] = {
	{
		.irq_msk = BIT(CHL_INT1_DMAC_TX_ECC_MB_ERR_OFF),
		.msg = "dmac_tx_ecc_bad_err",
	},
	{
		.irq_msk = BIT(CHL_INT1_DMAC_RX_ECC_MB_ERR_OFF),
		.msg = "dmac_rx_ecc_bad_err",
	},
	{
		.irq_msk = BIT(CHL_INT1_DMAC_TX_AXI_WR_ERR_OFF),
		.msg = "dma_tx_axi_wr_err",
	},
	{
		.irq_msk = BIT(CHL_INT1_DMAC_TX_AXI_RD_ERR_OFF),
		.msg = "dma_tx_axi_rd_err",
	},
	{
		.irq_msk = BIT(CHL_INT1_DMAC_RX_AXI_WR_ERR_OFF),
		.msg = "dma_rx_axi_wr_err",
	},
	{
		.irq_msk = BIT(CHL_INT1_DMAC_RX_AXI_RD_ERR_OFF),
		.msg = "dma_rx_axi_rd_err",
	},
	{
		.irq_msk = BIT(CHL_INT1_DMAC_TX_FIFO_ERR_OFF),
		.msg = "dma_tx_fifo_err",
	},
	{
		.irq_msk = BIT(CHL_INT1_DMAC_RX_FIFO_ERR_OFF),
		.msg = "dma_rx_fifo_err",
	},
	{
		.irq_msk = BIT(CHL_INT1_DMAC_TX_AXI_RUSER_ERR_OFF),
		.msg = "dma_tx_axi_ruser_err",
	},
	{
		.irq_msk = BIT(CHL_INT1_DMAC_RX_AXI_RUSER_ERR_OFF),
		.msg = "dma_rx_axi_ruser_err",
	},
};

static void handle_chl_int1_v3_hw(struct hisi_hba *hisi_hba, int phy_no)
{
	u32 irq_value = hisi_sas_phy_read32(hisi_hba, phy_no, CHL_INT1);
	u32 irq_msk = hisi_sas_phy_read32(hisi_hba, phy_no, CHL_INT1_MSK);
	struct device *dev = hisi_hba->dev;
	int i;

	irq_value &= ~irq_msk;
	if (!irq_value) {
		dev_warn(dev, "phy%d channel int 1 received with status bits cleared\n",
			 phy_no);
		return;
	}

	for (i = 0; i < ARRAY_SIZE(port_axi_error); i++) {
		const struct hisi_sas_hw_error *error = &port_axi_error[i];

		if (!(irq_value & error->irq_msk))
			continue;

		dev_err(dev, "%s error (phy%d 0x%x) found!\n",
			error->msg, phy_no, irq_value);
		queue_work(hisi_hba->wq, &hisi_hba->rst_work);
	}

	hisi_sas_phy_write32(hisi_hba, phy_no, CHL_INT1, irq_value);
}

static void phy_get_events_v3_hw(struct hisi_hba *hisi_hba, int phy_no)
{
	struct hisi_sas_phy *phy = &hisi_hba->phy[phy_no];
	struct asd_sas_phy *sas_phy = &phy->sas_phy;
	struct sas_phy *sphy = sas_phy->phy;
	unsigned long flags;
	u32 reg_value;

	spin_lock_irqsave(&phy->lock, flags);

	/* loss dword sync */
	reg_value = hisi_sas_phy_read32(hisi_hba, phy_no, ERR_CNT_DWS_LOST);
	sphy->loss_of_dword_sync_count += reg_value;

	/* phy reset problem */
	reg_value = hisi_sas_phy_read32(hisi_hba, phy_no, ERR_CNT_RESET_PROB);
	sphy->phy_reset_problem_count += reg_value;

	/* invalid dword */
	reg_value = hisi_sas_phy_read32(hisi_hba, phy_no, ERR_CNT_INVLD_DW);
	sphy->invalid_dword_count += reg_value;

	/* disparity err */
	reg_value = hisi_sas_phy_read32(hisi_hba, phy_no, ERR_CNT_DISP_ERR);
	sphy->running_disparity_error_count += reg_value;

	/* code violation error */
	reg_value = hisi_sas_phy_read32(hisi_hba, phy_no, ERR_CNT_CODE_ERR);
	phy->code_violation_err_count += reg_value;

	spin_unlock_irqrestore(&phy->lock, flags);
}

static void handle_chl_int2_v3_hw(struct hisi_hba *hisi_hba, int phy_no)
{
	u32 irq_msk = hisi_sas_phy_read32(hisi_hba, phy_no, CHL_INT2_MSK);
	u32 irq_value = hisi_sas_phy_read32(hisi_hba, phy_no, CHL_INT2);
	struct hisi_sas_phy *phy = &hisi_hba->phy[phy_no];
	struct pci_dev *pci_dev = hisi_hba->pci_dev;
	struct device *dev = hisi_hba->dev;
	static const u32 msk = BIT(CHL_INT2_RX_DISP_ERR_OFF) |
			BIT(CHL_INT2_RX_CODE_ERR_OFF) |
			BIT(CHL_INT2_RX_INVLD_DW_OFF);

	irq_value &= ~irq_msk;
	if (!irq_value) {
		dev_warn(dev, "phy%d channel int 2 received with status bits cleared\n",
			 phy_no);
		return;
	}

	if (irq_value & BIT(CHL_INT2_SL_IDAF_TOUT_CONF_OFF)) {
		dev_warn(dev, "phy%d identify timeout\n", phy_no);
		hisi_sas_notify_phy_event(phy, HISI_PHYE_LINK_RESET);
	}

	if (irq_value & BIT(CHL_INT2_STP_LINK_TIMEOUT_OFF)) {
		u32 reg_value = hisi_sas_phy_read32(hisi_hba, phy_no,
				STP_LINK_TIMEOUT_STATE);

		dev_warn(dev, "phy%d stp link timeout (0x%x)\n",
			 phy_no, reg_value);
		if (reg_value & BIT(4))
			hisi_sas_notify_phy_event(phy, HISI_PHYE_LINK_RESET);
	}

	if (pci_dev->revision > 0x20 && (irq_value & msk)) {
		struct asd_sas_phy *sas_phy = &phy->sas_phy;
		struct sas_phy *sphy = sas_phy->phy;

		phy_get_events_v3_hw(hisi_hba, phy_no);

		if (irq_value & BIT(CHL_INT2_RX_INVLD_DW_OFF))
			dev_info(dev, "phy%d invalid dword cnt:   %u\n", phy_no,
				 sphy->invalid_dword_count);

		if (irq_value & BIT(CHL_INT2_RX_CODE_ERR_OFF))
			dev_info(dev, "phy%d code violation cnt:  %u\n", phy_no,
				 phy->code_violation_err_count);

		if (irq_value & BIT(CHL_INT2_RX_DISP_ERR_OFF))
			dev_info(dev, "phy%d disparity error cnt: %u\n", phy_no,
				 sphy->running_disparity_error_count);
	}

	if ((irq_value & BIT(CHL_INT2_RX_INVLD_DW_OFF)) &&
	    (pci_dev->revision == 0x20)) {
		u32 reg_value;
		int rc;

		rc = hisi_sas_read32_poll_timeout_atomic(
				HILINK_ERR_DFX, reg_value,
				!((reg_value >> 8) & BIT(phy_no)),
				1000, 10000);
		if (rc)
			hisi_sas_notify_phy_event(phy, HISI_PHYE_LINK_RESET);
	}

	hisi_sas_phy_write32(hisi_hba, phy_no, CHL_INT2, irq_value);
}

static void handle_chl_int0_v3_hw(struct hisi_hba *hisi_hba, int phy_no)
{
	u32 irq_value0 = hisi_sas_phy_read32(hisi_hba, phy_no, CHL_INT0);

	if (irq_value0 & CHL_INT0_PHY_RDY_MSK)
		hisi_sas_phy_oob_ready(hisi_hba, phy_no);

	hisi_sas_phy_write32(hisi_hba, phy_no, CHL_INT0,
			     irq_value0 & (~CHL_INT0_SL_RX_BCST_ACK_MSK)
			     & (~CHL_INT0_SL_PHY_ENABLE_MSK)
			     & (~CHL_INT0_NOT_RDY_MSK));
}

static irqreturn_t int_chnl_int_v3_hw(int irq_no, void *p)
{
	struct hisi_hba *hisi_hba = p;
	u32 irq_msk;
	int phy_no = 0;

	irq_msk = hisi_sas_read32(hisi_hba, CHNL_INT_STATUS)
		  & CHNL_INT_STS_MSK;

	while (irq_msk) {
		if (irq_msk & (CHNL_INT_STS_INT0_MSK << (phy_no * CHNL_WIDTH)))
			handle_chl_int0_v3_hw(hisi_hba, phy_no);

		if (irq_msk & (CHNL_INT_STS_INT1_MSK << (phy_no * CHNL_WIDTH)))
			handle_chl_int1_v3_hw(hisi_hba, phy_no);

		if (irq_msk & (CHNL_INT_STS_INT2_MSK << (phy_no * CHNL_WIDTH)))
			handle_chl_int2_v3_hw(hisi_hba, phy_no);

		irq_msk &= ~(CHNL_INT_STS_PHY_MSK << (phy_no * CHNL_WIDTH));
		phy_no++;
	}

	return IRQ_HANDLED;
}

static const struct hisi_sas_hw_error multi_bit_ecc_errors[] = {
	{
		.irq_msk = BIT(SAS_ECC_INTR_DQE_ECC_MB_OFF),
		.msk = HGC_DQE_ECC_MB_ADDR_MSK,
		.shift = HGC_DQE_ECC_MB_ADDR_OFF,
		.msg = "hgc_dqe_eccbad_intr",
		.reg = HGC_DQE_ECC_ADDR,
	},
	{
		.irq_msk = BIT(SAS_ECC_INTR_IOST_ECC_MB_OFF),
		.msk = HGC_IOST_ECC_MB_ADDR_MSK,
		.shift = HGC_IOST_ECC_MB_ADDR_OFF,
		.msg = "hgc_iost_eccbad_intr",
		.reg = HGC_IOST_ECC_ADDR,
	},
	{
		.irq_msk = BIT(SAS_ECC_INTR_ITCT_ECC_MB_OFF),
		.msk = HGC_ITCT_ECC_MB_ADDR_MSK,
		.shift = HGC_ITCT_ECC_MB_ADDR_OFF,
		.msg = "hgc_itct_eccbad_intr",
		.reg = HGC_ITCT_ECC_ADDR,
	},
	{
		.irq_msk = BIT(SAS_ECC_INTR_IOSTLIST_ECC_MB_OFF),
		.msk = HGC_LM_DFX_STATUS2_IOSTLIST_MSK,
		.shift = HGC_LM_DFX_STATUS2_IOSTLIST_OFF,
		.msg = "hgc_iostl_eccbad_intr",
		.reg = HGC_LM_DFX_STATUS2,
	},
	{
		.irq_msk = BIT(SAS_ECC_INTR_ITCTLIST_ECC_MB_OFF),
		.msk = HGC_LM_DFX_STATUS2_ITCTLIST_MSK,
		.shift = HGC_LM_DFX_STATUS2_ITCTLIST_OFF,
		.msg = "hgc_itctl_eccbad_intr",
		.reg = HGC_LM_DFX_STATUS2,
	},
	{
		.irq_msk = BIT(SAS_ECC_INTR_CQE_ECC_MB_OFF),
		.msk = HGC_CQE_ECC_MB_ADDR_MSK,
		.shift = HGC_CQE_ECC_MB_ADDR_OFF,
		.msg = "hgc_cqe_eccbad_intr",
		.reg = HGC_CQE_ECC_ADDR,
	},
	{
		.irq_msk = BIT(SAS_ECC_INTR_NCQ_MEM0_ECC_MB_OFF),
		.msk = HGC_RXM_DFX_STATUS14_MEM0_MSK,
		.shift = HGC_RXM_DFX_STATUS14_MEM0_OFF,
		.msg = "rxm_mem0_eccbad_intr",
		.reg = HGC_RXM_DFX_STATUS14,
	},
	{
		.irq_msk = BIT(SAS_ECC_INTR_NCQ_MEM1_ECC_MB_OFF),
		.msk = HGC_RXM_DFX_STATUS14_MEM1_MSK,
		.shift = HGC_RXM_DFX_STATUS14_MEM1_OFF,
		.msg = "rxm_mem1_eccbad_intr",
		.reg = HGC_RXM_DFX_STATUS14,
	},
	{
		.irq_msk = BIT(SAS_ECC_INTR_NCQ_MEM2_ECC_MB_OFF),
		.msk = HGC_RXM_DFX_STATUS14_MEM2_MSK,
		.shift = HGC_RXM_DFX_STATUS14_MEM2_OFF,
		.msg = "rxm_mem2_eccbad_intr",
		.reg = HGC_RXM_DFX_STATUS14,
	},
	{
		.irq_msk = BIT(SAS_ECC_INTR_NCQ_MEM3_ECC_MB_OFF),
		.msk = HGC_RXM_DFX_STATUS15_MEM3_MSK,
		.shift = HGC_RXM_DFX_STATUS15_MEM3_OFF,
		.msg = "rxm_mem3_eccbad_intr",
		.reg = HGC_RXM_DFX_STATUS15,
	},
	{
		.irq_msk = BIT(SAS_ECC_INTR_OOO_RAM_ECC_MB_OFF),
		.msk = AM_ROB_ECC_ERR_ADDR_MSK,
		.shift = AM_ROB_ECC_ERR_ADDR_OFF,
		.msg = "ooo_ram_eccbad_intr",
		.reg = AM_ROB_ECC_ERR_ADDR,
	},
};

static void multi_bit_ecc_error_process_v3_hw(struct hisi_hba *hisi_hba,
					      u32 irq_value)
{
	struct device *dev = hisi_hba->dev;
	const struct hisi_sas_hw_error *ecc_error;
	u32 val;
	int i;

	for (i = 0; i < ARRAY_SIZE(multi_bit_ecc_errors); i++) {
		ecc_error = &multi_bit_ecc_errors[i];
		if (irq_value & ecc_error->irq_msk) {
			val = hisi_sas_read32(hisi_hba, ecc_error->reg);
			val &= ecc_error->msk;
			val >>= ecc_error->shift;
			dev_err(dev, "%s (0x%x) found: mem addr is 0x%08X\n",
				ecc_error->msg, irq_value, val);
			queue_work(hisi_hba->wq, &hisi_hba->rst_work);
		}
	}
}

static void fatal_ecc_int_v3_hw(struct hisi_hba *hisi_hba)
{
	u32 irq_value, irq_msk;

	irq_msk = hisi_sas_read32(hisi_hba, SAS_ECC_INTR_MSK);
	hisi_sas_write32(hisi_hba, SAS_ECC_INTR_MSK, 0xffffffff);

	irq_value = hisi_sas_read32(hisi_hba, SAS_ECC_INTR);
	if (irq_value)
		multi_bit_ecc_error_process_v3_hw(hisi_hba, irq_value);

	hisi_sas_write32(hisi_hba, SAS_ECC_INTR, irq_value);
	hisi_sas_write32(hisi_hba, SAS_ECC_INTR_MSK, irq_msk);
}

static const struct hisi_sas_hw_error axi_error[] = {
	{ .msk = BIT(0), .msg = "IOST_AXI_W_ERR" },
	{ .msk = BIT(1), .msg = "IOST_AXI_R_ERR" },
	{ .msk = BIT(2), .msg = "ITCT_AXI_W_ERR" },
	{ .msk = BIT(3), .msg = "ITCT_AXI_R_ERR" },
	{ .msk = BIT(4), .msg = "SATA_AXI_W_ERR" },
	{ .msk = BIT(5), .msg = "SATA_AXI_R_ERR" },
	{ .msk = BIT(6), .msg = "DQE_AXI_R_ERR" },
	{ .msk = BIT(7), .msg = "CQE_AXI_W_ERR" },
	{}
};

static const struct hisi_sas_hw_error fifo_error[] = {
	{ .msk = BIT(8),  .msg = "CQE_WINFO_FIFO" },
	{ .msk = BIT(9),  .msg = "CQE_MSG_FIFIO" },
	{ .msk = BIT(10), .msg = "GETDQE_FIFO" },
	{ .msk = BIT(11), .msg = "CMDP_FIFO" },
	{ .msk = BIT(12), .msg = "AWTCTRL_FIFO" },
	{}
};

static const struct hisi_sas_hw_error fatal_axi_error[] = {
	{
		.irq_msk = BIT(ENT_INT_SRC3_WP_DEPTH_OFF),
		.msg = "write pointer and depth",
	},
	{
		.irq_msk = BIT(ENT_INT_SRC3_IPTT_SLOT_NOMATCH_OFF),
		.msg = "iptt no match slot",
	},
	{
		.irq_msk = BIT(ENT_INT_SRC3_RP_DEPTH_OFF),
		.msg = "read pointer and depth",
	},
	{
		.irq_msk = BIT(ENT_INT_SRC3_AXI_OFF),
		.reg = HGC_AXI_FIFO_ERR_INFO,
		.sub = axi_error,
	},
	{
		.irq_msk = BIT(ENT_INT_SRC3_FIFO_OFF),
		.reg = HGC_AXI_FIFO_ERR_INFO,
		.sub = fifo_error,
	},
	{
		.irq_msk = BIT(ENT_INT_SRC3_LM_OFF),
		.msg = "LM add/fetch list",
	},
	{
		.irq_msk = BIT(ENT_INT_SRC3_ABT_OFF),
		.msg = "SAS_HGC_ABT fetch LM list",
	},
	{
		.irq_msk = BIT(ENT_INT_SRC3_DQE_POISON_OFF),
		.msg = "read dqe poison",
	},
	{
		.irq_msk = BIT(ENT_INT_SRC3_IOST_POISON_OFF),
		.msg = "read iost poison",
	},
	{
		.irq_msk = BIT(ENT_INT_SRC3_ITCT_POISON_OFF),
		.msg = "read itct poison",
	},
	{
		.irq_msk = BIT(ENT_INT_SRC3_ITCT_NCQ_POISON_OFF),
		.msg = "read itct ncq poison",
	},

};

static irqreturn_t fatal_axi_int_v3_hw(int irq_no, void *p)
{
	u32 irq_value, irq_msk;
	struct hisi_hba *hisi_hba = p;
	struct device *dev = hisi_hba->dev;
	struct pci_dev *pdev = hisi_hba->pci_dev;
	int i;

	irq_msk = hisi_sas_read32(hisi_hba, ENT_INT_SRC_MSK3);
	hisi_sas_write32(hisi_hba, ENT_INT_SRC_MSK3, irq_msk | 0x1df00);

	irq_value = hisi_sas_read32(hisi_hba, ENT_INT_SRC3);
	irq_value &= ~irq_msk;

	for (i = 0; i < ARRAY_SIZE(fatal_axi_error); i++) {
		const struct hisi_sas_hw_error *error = &fatal_axi_error[i];

		if (!(irq_value & error->irq_msk))
			continue;

		if (error->sub) {
			const struct hisi_sas_hw_error *sub = error->sub;
			u32 err_value = hisi_sas_read32(hisi_hba, error->reg);

			for (; sub->msk || sub->msg; sub++) {
				if (!(err_value & sub->msk))
					continue;

				dev_err(dev, "%s error (0x%x) found!\n",
					sub->msg, irq_value);
				queue_work(hisi_hba->wq, &hisi_hba->rst_work);
			}
		} else {
			dev_err(dev, "%s error (0x%x) found!\n",
				error->msg, irq_value);
			queue_work(hisi_hba->wq, &hisi_hba->rst_work);
		}

		if (pdev->revision < 0x21) {
			u32 reg_val;

			reg_val = hisi_sas_read32(hisi_hba,
						  AXI_MASTER_CFG_BASE +
						  AM_CTRL_GLOBAL);
			reg_val |= AM_CTRL_SHUTDOWN_REQ_MSK;
			hisi_sas_write32(hisi_hba, AXI_MASTER_CFG_BASE +
					 AM_CTRL_GLOBAL, reg_val);
		}
	}

	fatal_ecc_int_v3_hw(hisi_hba);

	if (irq_value & BIT(ENT_INT_SRC3_ITC_INT_OFF)) {
		u32 reg_val = hisi_sas_read32(hisi_hba, ITCT_CLR);
		u32 dev_id = reg_val & ITCT_DEV_MSK;
		struct hisi_sas_device *sas_dev =
				&hisi_hba->devices[dev_id];

		hisi_sas_write32(hisi_hba, ITCT_CLR, 0);
		dev_dbg(dev, "clear ITCT ok\n");
		complete(sas_dev->completion);
	}

	hisi_sas_write32(hisi_hba, ENT_INT_SRC3, irq_value & 0x1df00);
	hisi_sas_write32(hisi_hba, ENT_INT_SRC_MSK3, irq_msk);

	return IRQ_HANDLED;
}

static void
slot_err_v3_hw(struct hisi_hba *hisi_hba, struct sas_task *task,
	       struct hisi_sas_slot *slot)
{
	struct task_status_struct *ts = &task->task_status;
	struct hisi_sas_complete_v3_hdr *complete_queue =
			hisi_hba->complete_hdr[slot->cmplt_queue];
	struct hisi_sas_complete_v3_hdr *complete_hdr =
			&complete_queue[slot->cmplt_queue_slot];
	struct hisi_sas_err_record_v3 *record =
			hisi_sas_status_buf_addr_mem(slot);
	u32 dma_rx_err_type = le32_to_cpu(record->dma_rx_err_type);
	u32 trans_tx_fail_type = le32_to_cpu(record->trans_tx_fail_type);
	u32 dw3 = le32_to_cpu(complete_hdr->dw3);

	switch (task->task_proto) {
	case SAS_PROTOCOL_SSP:
		if (dma_rx_err_type & RX_DATA_LEN_UNDERFLOW_MSK) {
			ts->residual = trans_tx_fail_type;
			ts->stat = SAS_DATA_UNDERRUN;
		} else if (dw3 & CMPLT_HDR_IO_IN_TARGET_MSK) {
			ts->stat = SAS_QUEUE_FULL;
			slot->abort = 1;
		} else {
			ts->stat = SAS_OPEN_REJECT;
			ts->open_rej_reason = SAS_OREJ_RSVD_RETRY;
		}
		break;
	case SAS_PROTOCOL_SATA:
	case SAS_PROTOCOL_STP:
	case SAS_PROTOCOL_SATA | SAS_PROTOCOL_STP:
		if (dma_rx_err_type & RX_DATA_LEN_UNDERFLOW_MSK) {
			ts->residual = trans_tx_fail_type;
			ts->stat = SAS_DATA_UNDERRUN;
		} else if (dw3 & CMPLT_HDR_IO_IN_TARGET_MSK) {
			ts->stat = SAS_PHY_DOWN;
			slot->abort = 1;
		} else {
			ts->stat = SAS_OPEN_REJECT;
			ts->open_rej_reason = SAS_OREJ_RSVD_RETRY;
		}
		hisi_sas_sata_done(task, slot);
		break;
	case SAS_PROTOCOL_SMP:
		ts->stat = SAS_SAM_STAT_CHECK_CONDITION;
		break;
	default:
		break;
	}
}

static void slot_complete_v3_hw(struct hisi_hba *hisi_hba,
				struct hisi_sas_slot *slot)
{
	struct sas_task *task = slot->task;
	struct hisi_sas_device *sas_dev;
	struct device *dev = hisi_hba->dev;
	struct task_status_struct *ts;
	struct domain_device *device;
	struct sas_ha_struct *ha;
	struct hisi_sas_complete_v3_hdr *complete_queue =
			hisi_hba->complete_hdr[slot->cmplt_queue];
	struct hisi_sas_complete_v3_hdr *complete_hdr =
			&complete_queue[slot->cmplt_queue_slot];
	unsigned long flags;
	bool is_internal = slot->is_internal;
	u32 dw0, dw1, dw3;

	if (unlikely(!task || !task->lldd_task || !task->dev))
		return;

	ts = &task->task_status;
	device = task->dev;
	ha = device->port->ha;
	sas_dev = device->lldd_dev;

	spin_lock_irqsave(&task->task_state_lock, flags);
	task->task_state_flags &=
		~(SAS_TASK_STATE_PENDING | SAS_TASK_AT_INITIATOR);
	spin_unlock_irqrestore(&task->task_state_lock, flags);

	memset(ts, 0, sizeof(*ts));
	ts->resp = SAS_TASK_COMPLETE;

	if (unlikely(!sas_dev)) {
		dev_dbg(dev, "slot complete: port has not device\n");
		ts->stat = SAS_PHY_DOWN;
		goto out;
	}

	dw0 = le32_to_cpu(complete_hdr->dw0);
	dw1 = le32_to_cpu(complete_hdr->dw1);
	dw3 = le32_to_cpu(complete_hdr->dw3);

	/*
	 * Use SAS+TMF status codes
	 */
	switch ((dw0 & CMPLT_HDR_ABORT_STAT_MSK) >> CMPLT_HDR_ABORT_STAT_OFF) {
	case STAT_IO_ABORTED:
		/* this IO has been aborted by abort command */
		ts->stat = SAS_ABORTED_TASK;
		goto out;
	case STAT_IO_COMPLETE:
		/* internal abort command complete */
		ts->stat = TMF_RESP_FUNC_SUCC;
		goto out;
	case STAT_IO_NO_DEVICE:
		ts->stat = TMF_RESP_FUNC_COMPLETE;
		goto out;
	case STAT_IO_NOT_VALID:
		/*
		 * abort single IO, the controller can't find the IO
		 */
		ts->stat = TMF_RESP_FUNC_FAILED;
		goto out;
	default:
		break;
	}

	/* check for erroneous completion */
	if ((dw0 & CMPLT_HDR_CMPLT_MSK) == 0x3) {
		u32 *error_info = hisi_sas_status_buf_addr_mem(slot);

		slot_err_v3_hw(hisi_hba, task, slot);
		if (ts->stat != SAS_DATA_UNDERRUN)
			dev_info(dev, "erroneous completion iptt=%d task=%pK dev id=%d addr=%016llx CQ hdr: 0x%x 0x%x 0x%x 0x%x Error info: 0x%x 0x%x 0x%x 0x%x\n",
				 slot->idx, task, sas_dev->device_id,
				 SAS_ADDR(device->sas_addr),
				 dw0, dw1, complete_hdr->act, dw3,
				 error_info[0], error_info[1],
				 error_info[2], error_info[3]);
		if (unlikely(slot->abort)) {
			sas_task_abort(task);
			return;
		}
		goto out;
	}

	switch (task->task_proto) {
	case SAS_PROTOCOL_SSP: {
		struct ssp_response_iu *iu =
			hisi_sas_status_buf_addr_mem(slot) +
			sizeof(struct hisi_sas_err_record);

		sas_ssp_task_response(dev, task, iu);
		break;
	}
	case SAS_PROTOCOL_SMP: {
		struct scatterlist *sg_resp = &task->smp_task.smp_resp;
		void *to = page_address(sg_page(sg_resp));

		ts->stat = SAS_SAM_STAT_GOOD;

		dma_unmap_sg(dev, &task->smp_task.smp_req, 1,
			     DMA_TO_DEVICE);
		memcpy(to + sg_resp->offset,
			hisi_sas_status_buf_addr_mem(slot) +
		       sizeof(struct hisi_sas_err_record),
		       sg_resp->length);
		break;
	}
	case SAS_PROTOCOL_SATA:
	case SAS_PROTOCOL_STP:
	case SAS_PROTOCOL_SATA | SAS_PROTOCOL_STP:
		ts->stat = SAS_SAM_STAT_GOOD;
		hisi_sas_sata_done(task, slot);
		break;
	default:
		ts->stat = SAS_SAM_STAT_CHECK_CONDITION;
		break;
	}

	if (!slot->port->port_attached) {
		dev_warn(dev, "slot complete: port %d has removed\n",
			slot->port->sas_port.id);
		ts->stat = SAS_PHY_DOWN;
	}

out:
	spin_lock_irqsave(&task->task_state_lock, flags);
	if (task->task_state_flags & SAS_TASK_STATE_ABORTED) {
		spin_unlock_irqrestore(&task->task_state_lock, flags);
		dev_info(dev, "slot complete: task(%pK) aborted\n", task);
		return;
	}
	task->task_state_flags |= SAS_TASK_STATE_DONE;
	spin_unlock_irqrestore(&task->task_state_lock, flags);
	hisi_sas_slot_task_free(hisi_hba, task, slot);

	if (!is_internal && (task->task_proto != SAS_PROTOCOL_SMP)) {
		spin_lock_irqsave(&device->done_lock, flags);
		if (test_bit(SAS_HA_FROZEN, &ha->state)) {
			spin_unlock_irqrestore(&device->done_lock, flags);
			dev_info(dev, "slot complete: task(%pK) ignored\n ",
				 task);
			return;
		}
		spin_unlock_irqrestore(&device->done_lock, flags);
	}

	if (task->task_done)
		task->task_done(task);
}

static irqreturn_t  cq_thread_v3_hw(int irq_no, void *p)
{
	struct hisi_sas_cq *cq = p;
	struct hisi_hba *hisi_hba = cq->hisi_hba;
	struct hisi_sas_slot *slot;
	struct hisi_sas_complete_v3_hdr *complete_queue;
	u32 rd_point = cq->rd_point, wr_point;
	int queue = cq->id;

	complete_queue = hisi_hba->complete_hdr[queue];

	wr_point = hisi_sas_read32(hisi_hba, COMPL_Q_0_WR_PTR +
				   (0x14 * queue));

	while (rd_point != wr_point) {
		struct hisi_sas_complete_v3_hdr *complete_hdr;
		struct device *dev = hisi_hba->dev;
		u32 dw1;
		int iptt;

		complete_hdr = &complete_queue[rd_point];
		dw1 = le32_to_cpu(complete_hdr->dw1);

		iptt = dw1 & CMPLT_HDR_IPTT_MSK;
		if (likely(iptt < HISI_SAS_COMMAND_ENTRIES_V3_HW)) {
			slot = &hisi_hba->slot_info[iptt];
			slot->cmplt_queue_slot = rd_point;
			slot->cmplt_queue = queue;
			slot_complete_v3_hw(hisi_hba, slot);
		} else
			dev_err(dev, "IPTT %d is invalid, discard it.\n", iptt);

		if (++rd_point >= HISI_SAS_QUEUE_SLOTS)
			rd_point = 0;
	}

	/* update rd_point */
	cq->rd_point = rd_point;
	hisi_sas_write32(hisi_hba, COMPL_Q_0_RD_PTR + (0x14 * queue), rd_point);

	return IRQ_HANDLED;
}

static irqreturn_t cq_interrupt_v3_hw(int irq_no, void *p)
{
	struct hisi_sas_cq *cq = p;
	struct hisi_hba *hisi_hba = cq->hisi_hba;
	int queue = cq->id;

	hisi_sas_write32(hisi_hba, OQ_INT_SRC, 1 << queue);

	return IRQ_WAKE_THREAD;
}

static int interrupt_preinit_v3_hw(struct hisi_hba *hisi_hba)
{
	int vectors;
	int max_msi = HISI_SAS_MSI_COUNT_V3_HW, min_msi;
	struct Scsi_Host *shost = hisi_hba->shost;
	struct irq_affinity desc = {
		.pre_vectors = BASE_VECTORS_V3_HW,
	};

	min_msi = MIN_AFFINE_VECTORS_V3_HW;
	vectors = pci_alloc_irq_vectors_affinity(hisi_hba->pci_dev,
						 min_msi, max_msi,
						 PCI_IRQ_MSI |
						 PCI_IRQ_AFFINITY,
						 &desc);
	if (vectors < 0)
		return -ENOENT;


	hisi_hba->cq_nvecs = vectors - BASE_VECTORS_V3_HW;
	shost->nr_hw_queues = hisi_hba->cq_nvecs;

	return 0;
}

static int interrupt_init_v3_hw(struct hisi_hba *hisi_hba)
{
	struct device *dev = hisi_hba->dev;
	struct pci_dev *pdev = hisi_hba->pci_dev;
	int rc, i;

	rc = devm_request_irq(dev, pci_irq_vector(pdev, 1),
			      int_phy_up_down_bcast_v3_hw, 0,
			      DRV_NAME " phy", hisi_hba);
	if (rc) {
		dev_err(dev, "could not request phy interrupt, rc=%d\n", rc);
		return -ENOENT;
	}

	rc = devm_request_irq(dev, pci_irq_vector(pdev, 2),
			      int_chnl_int_v3_hw, 0,
			      DRV_NAME " channel", hisi_hba);
	if (rc) {
		dev_err(dev, "could not request chnl interrupt, rc=%d\n", rc);
		return -ENOENT;
	}

	rc = devm_request_irq(dev, pci_irq_vector(pdev, 11),
			      fatal_axi_int_v3_hw, 0,
			      DRV_NAME " fatal", hisi_hba);
	if (rc) {
		dev_err(dev, "could not request fatal interrupt, rc=%d\n", rc);
		return -ENOENT;
	}

	if (hisi_sas_intr_conv)
		dev_info(dev, "Enable interrupt converge\n");

	for (i = 0; i < hisi_hba->cq_nvecs; i++) {
		struct hisi_sas_cq *cq = &hisi_hba->cq[i];
		int nr = hisi_sas_intr_conv ? 16 : 16 + i;
		unsigned long irqflags = hisi_sas_intr_conv ? IRQF_SHARED :
							      IRQF_ONESHOT;

		cq->irq_no = pci_irq_vector(pdev, nr);
		rc = devm_request_threaded_irq(dev, cq->irq_no,
				      cq_interrupt_v3_hw,
				      cq_thread_v3_hw,
				      irqflags,
				      DRV_NAME " cq", cq);
		if (rc) {
			dev_err(dev, "could not request cq%d interrupt, rc=%d\n",
				i, rc);
			return -ENOENT;
		}
		cq->irq_mask = pci_irq_get_affinity(pdev, i + BASE_VECTORS_V3_HW);
		if (!cq->irq_mask) {
			dev_err(dev, "could not get cq%d irq affinity!\n", i);
			return -ENOENT;
		}
	}

	return 0;
}

static int hisi_sas_v3_init(struct hisi_hba *hisi_hba)
{
	int rc;

	rc = hw_init_v3_hw(hisi_hba);
	if (rc)
		return rc;

	rc = interrupt_init_v3_hw(hisi_hba);
	if (rc)
		return rc;

	return 0;
}

static void phy_set_linkrate_v3_hw(struct hisi_hba *hisi_hba, int phy_no,
		struct sas_phy_linkrates *r)
{
	enum sas_linkrate max = r->maximum_linkrate;
	u32 prog_phy_link_rate = hisi_sas_phy_read32(hisi_hba, phy_no,
						     PROG_PHY_LINK_RATE);

	prog_phy_link_rate &= ~CFG_PROG_PHY_LINK_RATE_MSK;
	prog_phy_link_rate |= hisi_sas_get_prog_phy_linkrate_mask(max);
	hisi_sas_phy_write32(hisi_hba, phy_no, PROG_PHY_LINK_RATE,
			     prog_phy_link_rate);
}

static void interrupt_disable_v3_hw(struct hisi_hba *hisi_hba)
{
	struct pci_dev *pdev = hisi_hba->pci_dev;
	int i;

	synchronize_irq(pci_irq_vector(pdev, 1));
	synchronize_irq(pci_irq_vector(pdev, 2));
	synchronize_irq(pci_irq_vector(pdev, 11));
	for (i = 0; i < hisi_hba->queue_count; i++)
		hisi_sas_write32(hisi_hba, OQ0_INT_SRC_MSK + 0x4 * i, 0x1);

	for (i = 0; i < hisi_hba->cq_nvecs; i++)
		synchronize_irq(pci_irq_vector(pdev, i + 16));

	hisi_sas_write32(hisi_hba, ENT_INT_SRC_MSK1, 0xffffffff);
	hisi_sas_write32(hisi_hba, ENT_INT_SRC_MSK2, 0xffffffff);
	hisi_sas_write32(hisi_hba, ENT_INT_SRC_MSK3, 0xffffffff);
	hisi_sas_write32(hisi_hba, SAS_ECC_INTR_MSK, 0xffffffff);

	for (i = 0; i < hisi_hba->n_phy; i++) {
		hisi_sas_phy_write32(hisi_hba, i, CHL_INT1_MSK, 0xffffffff);
		hisi_sas_phy_write32(hisi_hba, i, CHL_INT2_MSK, 0xffffffff);
		hisi_sas_phy_write32(hisi_hba, i, PHYCTRL_NOT_RDY_MSK, 0x1);
		hisi_sas_phy_write32(hisi_hba, i, PHYCTRL_PHY_ENA_MSK, 0x1);
		hisi_sas_phy_write32(hisi_hba, i, SL_RX_BCAST_CHK_MSK, 0x1);
	}
}

static u32 get_phys_state_v3_hw(struct hisi_hba *hisi_hba)
{
	return hisi_sas_read32(hisi_hba, PHY_STATE);
}

static int disable_host_v3_hw(struct hisi_hba *hisi_hba)
{
	struct device *dev = hisi_hba->dev;
	u32 status, reg_val;
	int rc;

	interrupt_disable_v3_hw(hisi_hba);
	hisi_sas_write32(hisi_hba, DLVRY_QUEUE_ENABLE, 0x0);

	hisi_sas_stop_phys(hisi_hba);

	mdelay(10);

	reg_val = hisi_sas_read32(hisi_hba, AXI_MASTER_CFG_BASE +
				  AM_CTRL_GLOBAL);
	reg_val |= AM_CTRL_SHUTDOWN_REQ_MSK;
	hisi_sas_write32(hisi_hba, AXI_MASTER_CFG_BASE +
			 AM_CTRL_GLOBAL, reg_val);

	/* wait until bus idle */
	rc = hisi_sas_read32_poll_timeout(AXI_MASTER_CFG_BASE +
					  AM_CURR_TRANS_RETURN, status,
					  status == 0x3, 10, 100);
	if (rc) {
		dev_err(dev, "axi bus is not idle, rc=%d\n", rc);
		return rc;
	}

	return 0;
}

static int soft_reset_v3_hw(struct hisi_hba *hisi_hba)
{
	struct device *dev = hisi_hba->dev;
	int rc;

	rc = disable_host_v3_hw(hisi_hba);
	if (rc) {
		dev_err(dev, "soft reset: disable host failed rc=%d\n", rc);
		return rc;
	}

	hisi_sas_init_mem(hisi_hba);

	return hw_init_v3_hw(hisi_hba);
}

static int write_gpio_v3_hw(struct hisi_hba *hisi_hba, u8 reg_type,
			u8 reg_index, u8 reg_count, u8 *write_data)
{
	struct device *dev = hisi_hba->dev;
	u32 *data = (u32 *)write_data;
	int i;

	switch (reg_type) {
	case SAS_GPIO_REG_TX:
		if ((reg_index + reg_count) > ((hisi_hba->n_phy + 3) / 4)) {
			dev_err(dev, "write gpio: invalid reg range[%d, %d]\n",
				reg_index, reg_index + reg_count - 1);
			return -EINVAL;
		}

		for (i = 0; i < reg_count; i++)
			hisi_sas_write32(hisi_hba,
					 SAS_GPIO_TX_0_1 + (reg_index + i) * 4,
					 data[i]);
		break;
	default:
		dev_err(dev, "write gpio: unsupported or bad reg type %d\n",
			reg_type);
		return -EINVAL;
	}

	return 0;
}

static void wait_cmds_complete_timeout_v3_hw(struct hisi_hba *hisi_hba,
					     int delay_ms, int timeout_ms)
{
	struct device *dev = hisi_hba->dev;
	int entries, entries_old = 0, time;

	for (time = 0; time < timeout_ms; time += delay_ms) {
		entries = hisi_sas_read32(hisi_hba, CQE_SEND_CNT);
		if (entries == entries_old)
			break;

		entries_old = entries;
		msleep(delay_ms);
	}

	if (time >= timeout_ms) {
		dev_dbg(dev, "Wait commands complete timeout!\n");
		return;
	}

	dev_dbg(dev, "wait commands complete %dms\n", time);
}

static ssize_t intr_conv_v3_hw_show(struct device *dev,
				    struct device_attribute *attr, char *buf)
{
	return scnprintf(buf, PAGE_SIZE, "%u\n", hisi_sas_intr_conv);
}
static DEVICE_ATTR_RO(intr_conv_v3_hw);

static void config_intr_coal_v3_hw(struct hisi_hba *hisi_hba)
{
	/* config those registers between enable and disable PHYs */
	hisi_sas_stop_phys(hisi_hba);

	if (hisi_hba->intr_coal_ticks == 0 ||
	    hisi_hba->intr_coal_count == 0) {
		hisi_sas_write32(hisi_hba, INT_COAL_EN, 0x1);
		hisi_sas_write32(hisi_hba, OQ_INT_COAL_TIME, 0x1);
		hisi_sas_write32(hisi_hba, OQ_INT_COAL_CNT, 0x1);
	} else {
		hisi_sas_write32(hisi_hba, INT_COAL_EN, 0x3);
		hisi_sas_write32(hisi_hba, OQ_INT_COAL_TIME,
				 hisi_hba->intr_coal_ticks);
		hisi_sas_write32(hisi_hba, OQ_INT_COAL_CNT,
				 hisi_hba->intr_coal_count);
	}
	phys_init_v3_hw(hisi_hba);
}

static ssize_t intr_coal_ticks_v3_hw_show(struct device *dev,
					  struct device_attribute *attr,
					  char *buf)
{
	struct Scsi_Host *shost = class_to_shost(dev);
	struct hisi_hba *hisi_hba = shost_priv(shost);

	return scnprintf(buf, PAGE_SIZE, "%u\n",
			 hisi_hba->intr_coal_ticks);
}

static ssize_t intr_coal_ticks_v3_hw_store(struct device *dev,
					   struct device_attribute *attr,
					   const char *buf, size_t count)
{
	struct Scsi_Host *shost = class_to_shost(dev);
	struct hisi_hba *hisi_hba = shost_priv(shost);
	u32 intr_coal_ticks;
	int ret;

	ret = kstrtou32(buf, 10, &intr_coal_ticks);
	if (ret) {
		dev_err(dev, "Input data of interrupt coalesce unmatch\n");
		return -EINVAL;
	}

	if (intr_coal_ticks >= BIT(24)) {
		dev_err(dev, "intr_coal_ticks must be less than 2^24!\n");
		return -EINVAL;
	}

	hisi_hba->intr_coal_ticks = intr_coal_ticks;

	config_intr_coal_v3_hw(hisi_hba);

	return count;
}
static DEVICE_ATTR_RW(intr_coal_ticks_v3_hw);

static ssize_t intr_coal_count_v3_hw_show(struct device *dev,
					  struct device_attribute
					  *attr, char *buf)
{
	struct Scsi_Host *shost = class_to_shost(dev);
	struct hisi_hba *hisi_hba = shost_priv(shost);

	return scnprintf(buf, PAGE_SIZE, "%u\n",
			 hisi_hba->intr_coal_count);
}

static ssize_t intr_coal_count_v3_hw_store(struct device *dev,
		struct device_attribute
		*attr, const char *buf, size_t count)
{
	struct Scsi_Host *shost = class_to_shost(dev);
	struct hisi_hba *hisi_hba = shost_priv(shost);
	u32 intr_coal_count;
	int ret;

	ret = kstrtou32(buf, 10, &intr_coal_count);
	if (ret) {
		dev_err(dev, "Input data of interrupt coalesce unmatch\n");
		return -EINVAL;
	}

	if (intr_coal_count >= BIT(8)) {
		dev_err(dev, "intr_coal_count must be less than 2^8!\n");
		return -EINVAL;
	}

	hisi_hba->intr_coal_count = intr_coal_count;

	config_intr_coal_v3_hw(hisi_hba);

	return count;
}
static DEVICE_ATTR_RW(intr_coal_count_v3_hw);

static int slave_configure_v3_hw(struct scsi_device *sdev)
{
	struct Scsi_Host *shost = dev_to_shost(&sdev->sdev_gendev);
	struct domain_device *ddev = sdev_to_domain_dev(sdev);
	struct hisi_hba *hisi_hba = shost_priv(shost);
	struct device *dev = hisi_hba->dev;
	int ret = sas_slave_configure(sdev);

	if (ret)
		return ret;
	if (!dev_is_sata(ddev))
		sas_change_queue_depth(sdev, 64);

	if (sdev->type == TYPE_ENCLOSURE)
		return 0;

	if (!device_link_add(&sdev->sdev_gendev, dev,
			     DL_FLAG_PM_RUNTIME | DL_FLAG_RPM_ACTIVE)) {
		if (pm_runtime_enabled(dev)) {
			dev_info(dev, "add device link failed, disable runtime PM for the host\n");
			pm_runtime_disable(dev);
		}
	}

	return 0;
}

static struct attribute *host_v3_hw_attrs[] = {
	&dev_attr_phy_event_threshold.attr,
	&dev_attr_intr_conv_v3_hw.attr,
	&dev_attr_intr_coal_ticks_v3_hw.attr,
	&dev_attr_intr_coal_count_v3_hw.attr,
	NULL
};

ATTRIBUTE_GROUPS(host_v3_hw);

#define HISI_SAS_DEBUGFS_REG(x) {#x, x}

struct hisi_sas_debugfs_reg_lu {
	char *name;
	int off;
};

struct hisi_sas_debugfs_reg {
	const struct hisi_sas_debugfs_reg_lu *lu;
	int count;
	int base_off;
};

static const struct hisi_sas_debugfs_reg_lu debugfs_port_reg_lu[] = {
	HISI_SAS_DEBUGFS_REG(PHY_CFG),
	HISI_SAS_DEBUGFS_REG(HARD_PHY_LINKRATE),
	HISI_SAS_DEBUGFS_REG(PROG_PHY_LINK_RATE),
	HISI_SAS_DEBUGFS_REG(PHY_CTRL),
	HISI_SAS_DEBUGFS_REG(SL_CFG),
	HISI_SAS_DEBUGFS_REG(AIP_LIMIT),
	HISI_SAS_DEBUGFS_REG(SL_CONTROL),
	HISI_SAS_DEBUGFS_REG(RX_PRIMS_STATUS),
	HISI_SAS_DEBUGFS_REG(TX_ID_DWORD0),
	HISI_SAS_DEBUGFS_REG(TX_ID_DWORD1),
	HISI_SAS_DEBUGFS_REG(TX_ID_DWORD2),
	HISI_SAS_DEBUGFS_REG(TX_ID_DWORD3),
	HISI_SAS_DEBUGFS_REG(TX_ID_DWORD4),
	HISI_SAS_DEBUGFS_REG(TX_ID_DWORD5),
	HISI_SAS_DEBUGFS_REG(TX_ID_DWORD6),
	HISI_SAS_DEBUGFS_REG(TXID_AUTO),
	HISI_SAS_DEBUGFS_REG(RX_IDAF_DWORD0),
	HISI_SAS_DEBUGFS_REG(RXOP_CHECK_CFG_H),
	HISI_SAS_DEBUGFS_REG(STP_LINK_TIMER),
	HISI_SAS_DEBUGFS_REG(STP_LINK_TIMEOUT_STATE),
	HISI_SAS_DEBUGFS_REG(CON_CFG_DRIVER),
	HISI_SAS_DEBUGFS_REG(SAS_SSP_CON_TIMER_CFG),
	HISI_SAS_DEBUGFS_REG(SAS_SMP_CON_TIMER_CFG),
	HISI_SAS_DEBUGFS_REG(SAS_STP_CON_TIMER_CFG),
	HISI_SAS_DEBUGFS_REG(CHL_INT0),
	HISI_SAS_DEBUGFS_REG(CHL_INT1),
	HISI_SAS_DEBUGFS_REG(CHL_INT2),
	HISI_SAS_DEBUGFS_REG(CHL_INT0_MSK),
	HISI_SAS_DEBUGFS_REG(CHL_INT1_MSK),
	HISI_SAS_DEBUGFS_REG(CHL_INT2_MSK),
	HISI_SAS_DEBUGFS_REG(SAS_EC_INT_COAL_TIME),
	HISI_SAS_DEBUGFS_REG(CHL_INT_COAL_EN),
	HISI_SAS_DEBUGFS_REG(SAS_RX_TRAIN_TIMER),
	HISI_SAS_DEBUGFS_REG(PHY_CTRL_RDY_MSK),
	HISI_SAS_DEBUGFS_REG(PHYCTRL_NOT_RDY_MSK),
	HISI_SAS_DEBUGFS_REG(PHYCTRL_DWS_RESET_MSK),
	HISI_SAS_DEBUGFS_REG(PHYCTRL_PHY_ENA_MSK),
	HISI_SAS_DEBUGFS_REG(SL_RX_BCAST_CHK_MSK),
	HISI_SAS_DEBUGFS_REG(PHYCTRL_OOB_RESTART_MSK),
	HISI_SAS_DEBUGFS_REG(DMA_TX_STATUS),
	HISI_SAS_DEBUGFS_REG(DMA_RX_STATUS),
	HISI_SAS_DEBUGFS_REG(COARSETUNE_TIME),
	HISI_SAS_DEBUGFS_REG(ERR_CNT_DWS_LOST),
	HISI_SAS_DEBUGFS_REG(ERR_CNT_RESET_PROB),
	HISI_SAS_DEBUGFS_REG(ERR_CNT_INVLD_DW),
	HISI_SAS_DEBUGFS_REG(ERR_CNT_CODE_ERR),
	HISI_SAS_DEBUGFS_REG(ERR_CNT_DISP_ERR),
	{}
};

static const struct hisi_sas_debugfs_reg debugfs_port_reg = {
	.lu = debugfs_port_reg_lu,
	.count = 0x100,
	.base_off = PORT_BASE,
};

static const struct hisi_sas_debugfs_reg_lu debugfs_global_reg_lu[] = {
	HISI_SAS_DEBUGFS_REG(DLVRY_QUEUE_ENABLE),
	HISI_SAS_DEBUGFS_REG(PHY_CONTEXT),
	HISI_SAS_DEBUGFS_REG(PHY_STATE),
	HISI_SAS_DEBUGFS_REG(PHY_PORT_NUM_MA),
	HISI_SAS_DEBUGFS_REG(PHY_CONN_RATE),
	HISI_SAS_DEBUGFS_REG(ITCT_CLR),
	HISI_SAS_DEBUGFS_REG(IO_SATA_BROKEN_MSG_ADDR_LO),
	HISI_SAS_DEBUGFS_REG(IO_SATA_BROKEN_MSG_ADDR_HI),
	HISI_SAS_DEBUGFS_REG(SATA_INITI_D2H_STORE_ADDR_LO),
	HISI_SAS_DEBUGFS_REG(SATA_INITI_D2H_STORE_ADDR_HI),
	HISI_SAS_DEBUGFS_REG(CFG_MAX_TAG),
	HISI_SAS_DEBUGFS_REG(HGC_SAS_TX_OPEN_FAIL_RETRY_CTRL),
	HISI_SAS_DEBUGFS_REG(HGC_SAS_TXFAIL_RETRY_CTRL),
	HISI_SAS_DEBUGFS_REG(HGC_GET_ITV_TIME),
	HISI_SAS_DEBUGFS_REG(DEVICE_MSG_WORK_MODE),
	HISI_SAS_DEBUGFS_REG(OPENA_WT_CONTI_TIME),
	HISI_SAS_DEBUGFS_REG(I_T_NEXUS_LOSS_TIME),
	HISI_SAS_DEBUGFS_REG(MAX_CON_TIME_LIMIT_TIME),
	HISI_SAS_DEBUGFS_REG(BUS_INACTIVE_LIMIT_TIME),
	HISI_SAS_DEBUGFS_REG(REJECT_TO_OPEN_LIMIT_TIME),
	HISI_SAS_DEBUGFS_REG(CQ_INT_CONVERGE_EN),
	HISI_SAS_DEBUGFS_REG(CFG_AGING_TIME),
	HISI_SAS_DEBUGFS_REG(HGC_DFX_CFG2),
	HISI_SAS_DEBUGFS_REG(CFG_ABT_SET_QUERY_IPTT),
	HISI_SAS_DEBUGFS_REG(CFG_ABT_SET_IPTT_DONE),
	HISI_SAS_DEBUGFS_REG(HGC_IOMB_PROC1_STATUS),
	HISI_SAS_DEBUGFS_REG(CHNL_INT_STATUS),
	HISI_SAS_DEBUGFS_REG(HGC_AXI_FIFO_ERR_INFO),
	HISI_SAS_DEBUGFS_REG(INT_COAL_EN),
	HISI_SAS_DEBUGFS_REG(OQ_INT_COAL_TIME),
	HISI_SAS_DEBUGFS_REG(OQ_INT_COAL_CNT),
	HISI_SAS_DEBUGFS_REG(ENT_INT_COAL_TIME),
	HISI_SAS_DEBUGFS_REG(ENT_INT_COAL_CNT),
	HISI_SAS_DEBUGFS_REG(OQ_INT_SRC),
	HISI_SAS_DEBUGFS_REG(OQ_INT_SRC_MSK),
	HISI_SAS_DEBUGFS_REG(ENT_INT_SRC1),
	HISI_SAS_DEBUGFS_REG(ENT_INT_SRC2),
	HISI_SAS_DEBUGFS_REG(ENT_INT_SRC3),
	HISI_SAS_DEBUGFS_REG(ENT_INT_SRC_MSK1),
	HISI_SAS_DEBUGFS_REG(ENT_INT_SRC_MSK2),
	HISI_SAS_DEBUGFS_REG(ENT_INT_SRC_MSK3),
	HISI_SAS_DEBUGFS_REG(CHNL_PHYUPDOWN_INT_MSK),
	HISI_SAS_DEBUGFS_REG(CHNL_ENT_INT_MSK),
	HISI_SAS_DEBUGFS_REG(HGC_COM_INT_MSK),
	HISI_SAS_DEBUGFS_REG(SAS_ECC_INTR),
	HISI_SAS_DEBUGFS_REG(SAS_ECC_INTR_MSK),
	HISI_SAS_DEBUGFS_REG(HGC_ERR_STAT_EN),
	HISI_SAS_DEBUGFS_REG(CQE_SEND_CNT),
	HISI_SAS_DEBUGFS_REG(DLVRY_Q_0_DEPTH),
	HISI_SAS_DEBUGFS_REG(DLVRY_Q_0_WR_PTR),
	HISI_SAS_DEBUGFS_REG(DLVRY_Q_0_RD_PTR),
	HISI_SAS_DEBUGFS_REG(HYPER_STREAM_ID_EN_CFG),
	HISI_SAS_DEBUGFS_REG(OQ0_INT_SRC_MSK),
	HISI_SAS_DEBUGFS_REG(COMPL_Q_0_DEPTH),
	HISI_SAS_DEBUGFS_REG(COMPL_Q_0_WR_PTR),
	HISI_SAS_DEBUGFS_REG(COMPL_Q_0_RD_PTR),
	HISI_SAS_DEBUGFS_REG(AWQOS_AWCACHE_CFG),
	HISI_SAS_DEBUGFS_REG(ARQOS_ARCACHE_CFG),
	HISI_SAS_DEBUGFS_REG(HILINK_ERR_DFX),
	HISI_SAS_DEBUGFS_REG(SAS_GPIO_CFG_0),
	HISI_SAS_DEBUGFS_REG(SAS_GPIO_CFG_1),
	HISI_SAS_DEBUGFS_REG(SAS_GPIO_TX_0_1),
	HISI_SAS_DEBUGFS_REG(SAS_CFG_DRIVE_VLD),
	{}
};

static const struct hisi_sas_debugfs_reg debugfs_global_reg = {
	.lu = debugfs_global_reg_lu,
	.count = 0x800,
};

static const struct hisi_sas_debugfs_reg_lu debugfs_axi_reg_lu[] = {
	HISI_SAS_DEBUGFS_REG(AM_CFG_MAX_TRANS),
	HISI_SAS_DEBUGFS_REG(AM_CFG_SINGLE_PORT_MAX_TRANS),
	HISI_SAS_DEBUGFS_REG(AXI_CFG),
	HISI_SAS_DEBUGFS_REG(AM_ROB_ECC_ERR_ADDR),
	{}
};

static const struct hisi_sas_debugfs_reg debugfs_axi_reg = {
	.lu = debugfs_axi_reg_lu,
	.count = 0x61,
	.base_off = AXI_MASTER_CFG_BASE,
};

static const struct hisi_sas_debugfs_reg_lu debugfs_ras_reg_lu[] = {
	HISI_SAS_DEBUGFS_REG(SAS_RAS_INTR0),
	HISI_SAS_DEBUGFS_REG(SAS_RAS_INTR1),
	HISI_SAS_DEBUGFS_REG(SAS_RAS_INTR0_MASK),
	HISI_SAS_DEBUGFS_REG(SAS_RAS_INTR1_MASK),
	HISI_SAS_DEBUGFS_REG(CFG_SAS_RAS_INTR_MASK),
	HISI_SAS_DEBUGFS_REG(SAS_RAS_INTR2),
	HISI_SAS_DEBUGFS_REG(SAS_RAS_INTR2_MASK),
	{}
};

static const struct hisi_sas_debugfs_reg debugfs_ras_reg = {
	.lu = debugfs_ras_reg_lu,
	.count = 0x10,
	.base_off = RAS_BASE,
};

static void debugfs_snapshot_prepare_v3_hw(struct hisi_hba *hisi_hba)
{
	set_bit(HISI_SAS_REJECT_CMD_BIT, &hisi_hba->flags);

	hisi_sas_write32(hisi_hba, DLVRY_QUEUE_ENABLE, 0);

	wait_cmds_complete_timeout_v3_hw(hisi_hba, 100, 5000);

	hisi_sas_sync_irqs(hisi_hba);
}

static void debugfs_snapshot_restore_v3_hw(struct hisi_hba *hisi_hba)
{
	hisi_sas_write32(hisi_hba, DLVRY_QUEUE_ENABLE,
			 (u32)((1ULL << hisi_hba->queue_count) - 1));

	clear_bit(HISI_SAS_REJECT_CMD_BIT, &hisi_hba->flags);
}

static void read_iost_itct_cache_v3_hw(struct hisi_hba *hisi_hba,
				       enum hisi_sas_debugfs_cache_type type,
				       u32 *cache)
{
	u32 cache_dw_size = HISI_SAS_IOST_ITCT_CACHE_DW_SZ *
			    HISI_SAS_IOST_ITCT_CACHE_NUM;
	struct device *dev = hisi_hba->dev;
	u32 *buf = cache;
	u32 i, val;

	hisi_sas_write32(hisi_hba, TAB_RD_TYPE, type);

	for (i = 0; i < HISI_SAS_IOST_ITCT_CACHE_DW_SZ; i++) {
		val = hisi_sas_read32(hisi_hba, TAB_DFX);
		if (val == 0xffffffff)
			break;
	}

	if (val != 0xffffffff) {
		dev_err(dev, "Issue occurred in reading IOST/ITCT cache!\n");
		return;
	}

	memset(buf, 0, cache_dw_size * 4);
	buf[0] = val;

	for (i = 1; i < cache_dw_size; i++)
		buf[i] = hisi_sas_read32(hisi_hba, TAB_DFX);
}

static void hisi_sas_bist_test_prep_v3_hw(struct hisi_hba *hisi_hba)
{
	u32 reg_val;
	int phy_no = hisi_hba->debugfs_bist_phy_no;
	int i;

	/* disable PHY */
	hisi_sas_phy_enable(hisi_hba, phy_no, 0);

	/* update FFE */
	for (i = 0; i < FFE_CFG_MAX; i++)
		hisi_sas_phy_write32(hisi_hba, phy_no, TXDEEMPH_G1 + (i * 0x4),
				     hisi_hba->debugfs_bist_ffe[phy_no][i]);

	/* disable ALOS */
	reg_val = hisi_sas_phy_read32(hisi_hba, phy_no, SERDES_CFG);
	reg_val |= CFG_ALOS_CHK_DISABLE_MSK;
	hisi_sas_phy_write32(hisi_hba, phy_no, SERDES_CFG, reg_val);
}

static void hisi_sas_bist_test_restore_v3_hw(struct hisi_hba *hisi_hba)
{
	u32 reg_val;
	int phy_no = hisi_hba->debugfs_bist_phy_no;

	/* disable loopback */
	reg_val = hisi_sas_phy_read32(hisi_hba, phy_no, SAS_PHY_BIST_CTRL);
	reg_val &= ~(CFG_RX_BIST_EN_MSK | CFG_TX_BIST_EN_MSK |
		     CFG_BIST_TEST_MSK);
	hisi_sas_phy_write32(hisi_hba, phy_no, SAS_PHY_BIST_CTRL, reg_val);

	/* enable ALOS */
	reg_val = hisi_sas_phy_read32(hisi_hba, phy_no, SERDES_CFG);
	reg_val &= ~CFG_ALOS_CHK_DISABLE_MSK;
	hisi_sas_phy_write32(hisi_hba, phy_no, SERDES_CFG, reg_val);

	/* restore the linkrate */
	reg_val = hisi_sas_phy_read32(hisi_hba, phy_no, PROG_PHY_LINK_RATE);
	/* init OOB link rate as 1.5 Gbits */
	reg_val &= ~CFG_PROG_OOB_PHY_LINK_RATE_MSK;
	reg_val |= (0x8 << CFG_PROG_OOB_PHY_LINK_RATE_OFF);
	hisi_sas_phy_write32(hisi_hba, phy_no, PROG_PHY_LINK_RATE, reg_val);

	/* enable PHY */
	hisi_sas_phy_enable(hisi_hba, phy_no, 1);
}

#define SAS_PHY_BIST_CODE_INIT	0x1
#define SAS_PHY_BIST_CODE1_INIT	0X80
static int debugfs_set_bist_v3_hw(struct hisi_hba *hisi_hba, bool enable)
{
	u32 reg_val, mode_tmp;
	u32 linkrate = hisi_hba->debugfs_bist_linkrate;
	u32 phy_no = hisi_hba->debugfs_bist_phy_no;
	u32 *ffe = hisi_hba->debugfs_bist_ffe[phy_no];
	u32 code_mode = hisi_hba->debugfs_bist_code_mode;
	u32 path_mode = hisi_hba->debugfs_bist_mode;
	u32 *fix_code = &hisi_hba->debugfs_bist_fixed_code[0];
	struct device *dev = hisi_hba->dev;

	dev_info(dev, "BIST info:phy%d link_rate=%d code_mode=%d path_mode=%d ffe={0x%x, 0x%x, 0x%x, 0x%x, 0x%x, 0x%x, 0x%x} fixed_code={0x%x, 0x%x}\n",
		 phy_no, linkrate, code_mode, path_mode,
		 ffe[FFE_SAS_1_5_GBPS], ffe[FFE_SAS_3_0_GBPS],
		 ffe[FFE_SAS_6_0_GBPS], ffe[FFE_SAS_12_0_GBPS],
		 ffe[FFE_SATA_1_5_GBPS], ffe[FFE_SATA_3_0_GBPS],
		 ffe[FFE_SATA_6_0_GBPS], fix_code[FIXED_CODE],
		 fix_code[FIXED_CODE_1]);
	mode_tmp = path_mode ? 2 : 1;
	if (enable) {
		/* some preparations before bist test */
		hisi_sas_bist_test_prep_v3_hw(hisi_hba);

		/* set linkrate of bit test*/
		reg_val = hisi_sas_phy_read32(hisi_hba, phy_no,
					      PROG_PHY_LINK_RATE);
		reg_val &= ~CFG_PROG_OOB_PHY_LINK_RATE_MSK;
		reg_val |= (linkrate << CFG_PROG_OOB_PHY_LINK_RATE_OFF);
		hisi_sas_phy_write32(hisi_hba, phy_no, PROG_PHY_LINK_RATE,
				     reg_val);

		/* set code mode of bit test */
		reg_val = hisi_sas_phy_read32(hisi_hba, phy_no,
					      SAS_PHY_BIST_CTRL);
		reg_val &= ~(CFG_BIST_MODE_SEL_MSK | CFG_LOOP_TEST_MODE_MSK |
			     CFG_RX_BIST_EN_MSK | CFG_TX_BIST_EN_MSK |
			     CFG_BIST_TEST_MSK);
		reg_val |= ((code_mode << CFG_BIST_MODE_SEL_OFF) |
			    (mode_tmp << CFG_LOOP_TEST_MODE_OFF) |
			    CFG_BIST_TEST_MSK);
		hisi_sas_phy_write32(hisi_hba, phy_no, SAS_PHY_BIST_CTRL,
				     reg_val);

		/* set the bist init value */
		if (code_mode == HISI_SAS_BIST_CODE_MODE_FIXED_DATA) {
			reg_val = hisi_hba->debugfs_bist_fixed_code[0];
			hisi_sas_phy_write32(hisi_hba, phy_no,
					     SAS_PHY_BIST_CODE, reg_val);

			reg_val = hisi_hba->debugfs_bist_fixed_code[1];
			hisi_sas_phy_write32(hisi_hba, phy_no,
					     SAS_PHY_BIST_CODE1, reg_val);
		} else {
			hisi_sas_phy_write32(hisi_hba, phy_no,
					     SAS_PHY_BIST_CODE,
					     SAS_PHY_BIST_CODE_INIT);
			hisi_sas_phy_write32(hisi_hba, phy_no,
					     SAS_PHY_BIST_CODE1,
					     SAS_PHY_BIST_CODE1_INIT);
		}

		mdelay(100);
		reg_val |= (CFG_RX_BIST_EN_MSK | CFG_TX_BIST_EN_MSK);
		hisi_sas_phy_write32(hisi_hba, phy_no, SAS_PHY_BIST_CTRL,
				     reg_val);

		/* clear error bit */
		mdelay(100);
		hisi_sas_phy_read32(hisi_hba, phy_no, SAS_BIST_ERR_CNT);
	} else {
		/* disable bist test and recover it */
		hisi_hba->debugfs_bist_cnt += hisi_sas_phy_read32(hisi_hba,
				phy_no, SAS_BIST_ERR_CNT);
		hisi_sas_bist_test_restore_v3_hw(hisi_hba);
	}

	return 0;
}

static int hisi_sas_map_queues(struct Scsi_Host *shost)
{
	struct hisi_hba *hisi_hba = shost_priv(shost);
	struct blk_mq_queue_map *qmap = &shost->tag_set.map[HCTX_TYPE_DEFAULT];

	return blk_mq_pci_map_queues(qmap, hisi_hba->pci_dev,
				     BASE_VECTORS_V3_HW);
}

static struct scsi_host_template sht_v3_hw = {
	.name			= DRV_NAME,
	.proc_name		= DRV_NAME,
	.module			= THIS_MODULE,
	.queuecommand		= sas_queuecommand,
	.dma_need_drain		= ata_scsi_dma_need_drain,
	.target_alloc		= sas_target_alloc,
	.slave_configure	= slave_configure_v3_hw,
	.scan_finished		= hisi_sas_scan_finished,
	.scan_start		= hisi_sas_scan_start,
	.map_queues		= hisi_sas_map_queues,
	.change_queue_depth	= sas_change_queue_depth,
	.bios_param		= sas_bios_param,
	.this_id		= -1,
	.sg_tablesize		= HISI_SAS_SGE_PAGE_CNT,
	.sg_prot_tablesize	= HISI_SAS_SGE_PAGE_CNT,
	.max_sectors		= SCSI_DEFAULT_MAX_SECTORS,
	.eh_device_reset_handler = sas_eh_device_reset_handler,
	.eh_target_reset_handler = sas_eh_target_reset_handler,
	.slave_alloc		= hisi_sas_slave_alloc,
	.target_destroy		= sas_target_destroy,
	.ioctl			= sas_ioctl,
#ifdef CONFIG_COMPAT
	.compat_ioctl		= sas_ioctl,
#endif
	.shost_groups		= host_v3_hw_groups,
	.tag_alloc_policy	= BLK_TAG_ALLOC_RR,
	.host_reset             = hisi_sas_host_reset,
	.host_tagset		= 1,
};

static const struct hisi_sas_hw hisi_sas_v3_hw = {
	.setup_itct = setup_itct_v3_hw,
	.get_wideport_bitmap = get_wideport_bitmap_v3_hw,
	.complete_hdr_size = sizeof(struct hisi_sas_complete_v3_hdr),
	.clear_itct = clear_itct_v3_hw,
	.sl_notify_ssp = sl_notify_ssp_v3_hw,
	.prep_ssp = prep_ssp_v3_hw,
	.prep_smp = prep_smp_v3_hw,
	.prep_stp = prep_ata_v3_hw,
	.prep_abort = prep_abort_v3_hw,
	.start_delivery = start_delivery_v3_hw,
	.phys_init = phys_init_v3_hw,
	.phy_start = start_phy_v3_hw,
	.phy_disable = disable_phy_v3_hw,
	.phy_hard_reset = phy_hard_reset_v3_hw,
	.phy_get_max_linkrate = phy_get_max_linkrate_v3_hw,
	.phy_set_linkrate = phy_set_linkrate_v3_hw,
	.dereg_device = dereg_device_v3_hw,
	.soft_reset = soft_reset_v3_hw,
	.get_phys_state = get_phys_state_v3_hw,
	.get_events = phy_get_events_v3_hw,
	.write_gpio = write_gpio_v3_hw,
	.wait_cmds_complete_timeout = wait_cmds_complete_timeout_v3_hw,
	.debugfs_snapshot_regs = debugfs_snapshot_regs_v3_hw,
};

static struct Scsi_Host *
hisi_sas_shost_alloc_pci(struct pci_dev *pdev)
{
	struct Scsi_Host *shost;
	struct hisi_hba *hisi_hba;
	struct device *dev = &pdev->dev;

	shost = scsi_host_alloc(&sht_v3_hw, sizeof(*hisi_hba));
	if (!shost) {
		dev_err(dev, "shost alloc failed\n");
		return NULL;
	}
	hisi_hba = shost_priv(shost);

	INIT_WORK(&hisi_hba->rst_work, hisi_sas_rst_work_handler);
	INIT_WORK(&hisi_hba->debugfs_work, debugfs_work_handler_v3_hw);
	hisi_hba->hw = &hisi_sas_v3_hw;
	hisi_hba->pci_dev = pdev;
	hisi_hba->dev = dev;
	hisi_hba->shost = shost;
	SHOST_TO_SAS_HA(shost) = &hisi_hba->sha;

	if (prot_mask & ~HISI_SAS_PROT_MASK)
		dev_err(dev, "unsupported protection mask 0x%x, using default (0x0)\n",
			prot_mask);
	else
		hisi_hba->prot_mask = prot_mask;

	if (hisi_sas_get_fw_info(hisi_hba) < 0)
		goto err_out;

	if (hisi_sas_alloc(hisi_hba)) {
		hisi_sas_free(hisi_hba);
		goto err_out;
	}

	return shost;
err_out:
	scsi_host_put(shost);
	dev_err(dev, "shost alloc failed\n");
	return NULL;
}

static void debugfs_snapshot_cq_reg_v3_hw(struct hisi_hba *hisi_hba)
{
	int queue_entry_size = hisi_hba->hw->complete_hdr_size;
	int dump_index = hisi_hba->debugfs_dump_index;
	int i;

	for (i = 0; i < hisi_hba->queue_count; i++)
		memcpy(hisi_hba->debugfs_cq[dump_index][i].complete_hdr,
		       hisi_hba->complete_hdr[i],
		       HISI_SAS_QUEUE_SLOTS * queue_entry_size);
}

static void debugfs_snapshot_dq_reg_v3_hw(struct hisi_hba *hisi_hba)
{
	int queue_entry_size = sizeof(struct hisi_sas_cmd_hdr);
	int dump_index = hisi_hba->debugfs_dump_index;
	int i;

	for (i = 0; i < hisi_hba->queue_count; i++) {
		struct hisi_sas_cmd_hdr *debugfs_cmd_hdr, *cmd_hdr;
		int j;

		debugfs_cmd_hdr = hisi_hba->debugfs_dq[dump_index][i].hdr;
		cmd_hdr = hisi_hba->cmd_hdr[i];

		for (j = 0; j < HISI_SAS_QUEUE_SLOTS; j++)
			memcpy(&debugfs_cmd_hdr[j], &cmd_hdr[j],
			       queue_entry_size);
	}
}

static void debugfs_snapshot_port_reg_v3_hw(struct hisi_hba *hisi_hba)
{
	int dump_index = hisi_hba->debugfs_dump_index;
	const struct hisi_sas_debugfs_reg *port = &debugfs_port_reg;
	int i, phy_cnt;
	u32 offset;
	u32 *databuf;

	for (phy_cnt = 0; phy_cnt < hisi_hba->n_phy; phy_cnt++) {
		databuf = hisi_hba->debugfs_port_reg[dump_index][phy_cnt].data;
		for (i = 0; i < port->count; i++, databuf++) {
			offset = port->base_off + 4 * i;
			*databuf = hisi_sas_phy_read32(hisi_hba, phy_cnt,
						       offset);
		}
	}
}

static void debugfs_snapshot_global_reg_v3_hw(struct hisi_hba *hisi_hba)
{
	int dump_index = hisi_hba->debugfs_dump_index;
	u32 *databuf = hisi_hba->debugfs_regs[dump_index][DEBUGFS_GLOBAL].data;
	int i;

	for (i = 0; i < debugfs_axi_reg.count; i++, databuf++)
		*databuf = hisi_sas_read32(hisi_hba, 4 * i);
}

static void debugfs_snapshot_axi_reg_v3_hw(struct hisi_hba *hisi_hba)
{
	int dump_index = hisi_hba->debugfs_dump_index;
	u32 *databuf = hisi_hba->debugfs_regs[dump_index][DEBUGFS_AXI].data;
	const struct hisi_sas_debugfs_reg *axi = &debugfs_axi_reg;
	int i;

	for (i = 0; i < axi->count; i++, databuf++)
		*databuf = hisi_sas_read32(hisi_hba, 4 * i + axi->base_off);
}

static void debugfs_snapshot_ras_reg_v3_hw(struct hisi_hba *hisi_hba)
{
	int dump_index = hisi_hba->debugfs_dump_index;
	u32 *databuf = hisi_hba->debugfs_regs[dump_index][DEBUGFS_RAS].data;
	const struct hisi_sas_debugfs_reg *ras = &debugfs_ras_reg;
	int i;

	for (i = 0; i < ras->count; i++, databuf++)
		*databuf = hisi_sas_read32(hisi_hba, 4 * i + ras->base_off);
}

static void debugfs_snapshot_itct_reg_v3_hw(struct hisi_hba *hisi_hba)
{
	int dump_index = hisi_hba->debugfs_dump_index;
	void *cachebuf = hisi_hba->debugfs_itct_cache[dump_index].cache;
	void *databuf = hisi_hba->debugfs_itct[dump_index].itct;
	struct hisi_sas_itct *itct;
	int i;

	read_iost_itct_cache_v3_hw(hisi_hba, HISI_SAS_ITCT_CACHE, cachebuf);

	itct = hisi_hba->itct;

	for (i = 0; i < HISI_SAS_MAX_ITCT_ENTRIES; i++, itct++) {
		memcpy(databuf, itct, sizeof(struct hisi_sas_itct));
		databuf += sizeof(struct hisi_sas_itct);
	}
}

static void debugfs_snapshot_iost_reg_v3_hw(struct hisi_hba *hisi_hba)
{
	int dump_index = hisi_hba->debugfs_dump_index;
	int max_command_entries = HISI_SAS_MAX_COMMANDS;
	void *cachebuf = hisi_hba->debugfs_iost_cache[dump_index].cache;
	void *databuf = hisi_hba->debugfs_iost[dump_index].iost;
	struct hisi_sas_iost *iost;
	int i;

	read_iost_itct_cache_v3_hw(hisi_hba, HISI_SAS_IOST_CACHE, cachebuf);

	iost = hisi_hba->iost;

	for (i = 0; i < max_command_entries; i++, iost++) {
		memcpy(databuf, iost, sizeof(struct hisi_sas_iost));
		databuf += sizeof(struct hisi_sas_iost);
	}
}

static const char *
debugfs_to_reg_name_v3_hw(int off, int base_off,
			  const struct hisi_sas_debugfs_reg_lu *lu)
{
	for (; lu->name; lu++) {
		if (off == lu->off - base_off)
			return lu->name;
	}

	return NULL;
}

static void debugfs_print_reg_v3_hw(u32 *regs_val, struct seq_file *s,
				    const struct hisi_sas_debugfs_reg *reg)
{
	int i;

	for (i = 0; i < reg->count; i++) {
		int off = i * 4;
		const char *name;

		name = debugfs_to_reg_name_v3_hw(off, reg->base_off,
						 reg->lu);

		if (name)
			seq_printf(s, "0x%08x 0x%08x %s\n", off,
				   regs_val[i], name);
		else
			seq_printf(s, "0x%08x 0x%08x\n", off,
				   regs_val[i]);
	}
}

static int debugfs_global_v3_hw_show(struct seq_file *s, void *p)
{
	struct hisi_sas_debugfs_regs *global = s->private;

	debugfs_print_reg_v3_hw(global->data, s,
				&debugfs_global_reg);

	return 0;
}
DEFINE_SHOW_ATTRIBUTE(debugfs_global_v3_hw);

static int debugfs_axi_v3_hw_show(struct seq_file *s, void *p)
{
	struct hisi_sas_debugfs_regs *axi = s->private;

	debugfs_print_reg_v3_hw(axi->data, s,
				&debugfs_axi_reg);

	return 0;
}
DEFINE_SHOW_ATTRIBUTE(debugfs_axi_v3_hw);

static int debugfs_ras_v3_hw_show(struct seq_file *s, void *p)
{
	struct hisi_sas_debugfs_regs *ras = s->private;

	debugfs_print_reg_v3_hw(ras->data, s,
				&debugfs_ras_reg);

	return 0;
}
DEFINE_SHOW_ATTRIBUTE(debugfs_ras_v3_hw);

static int debugfs_port_v3_hw_show(struct seq_file *s, void *p)
{
	struct hisi_sas_debugfs_port *port = s->private;
	const struct hisi_sas_debugfs_reg *reg_port = &debugfs_port_reg;

	debugfs_print_reg_v3_hw(port->data, s, reg_port);

	return 0;
}
DEFINE_SHOW_ATTRIBUTE(debugfs_port_v3_hw);

static void debugfs_show_row_64_v3_hw(struct seq_file *s, int index,
				      int sz, __le64 *ptr)
{
	int i;

	/* completion header size not fixed per HW version */
	seq_printf(s, "index %04d:\n\t", index);
	for (i = 1; i <= sz / 8; i++, ptr++) {
		seq_printf(s, " 0x%016llx", le64_to_cpu(*ptr));
		if (!(i % 2))
			seq_puts(s, "\n\t");
	}

	seq_puts(s, "\n");
}

static void debugfs_show_row_32_v3_hw(struct seq_file *s, int index,
				      int sz, __le32 *ptr)
{
	int i;

	/* completion header size not fixed per HW version */
	seq_printf(s, "index %04d:\n\t", index);
	for (i = 1; i <= sz / 4; i++, ptr++) {
		seq_printf(s, " 0x%08x", le32_to_cpu(*ptr));
		if (!(i % 4))
			seq_puts(s, "\n\t");
	}
	seq_puts(s, "\n");
}

static void debugfs_cq_show_slot_v3_hw(struct seq_file *s, int slot,
				       struct hisi_sas_debugfs_cq *debugfs_cq)
{
	struct hisi_sas_cq *cq = debugfs_cq->cq;
	struct hisi_hba *hisi_hba = cq->hisi_hba;
	__le32 *complete_hdr = debugfs_cq->complete_hdr +
			       (hisi_hba->hw->complete_hdr_size * slot);

	debugfs_show_row_32_v3_hw(s, slot,
				  hisi_hba->hw->complete_hdr_size,
				  complete_hdr);
}

static int debugfs_cq_v3_hw_show(struct seq_file *s, void *p)
{
	struct hisi_sas_debugfs_cq *debugfs_cq = s->private;
	int slot;

	for (slot = 0; slot < HISI_SAS_QUEUE_SLOTS; slot++)
		debugfs_cq_show_slot_v3_hw(s, slot, debugfs_cq);

	return 0;
}
DEFINE_SHOW_ATTRIBUTE(debugfs_cq_v3_hw);

static void debugfs_dq_show_slot_v3_hw(struct seq_file *s, int slot,
				       void *dq_ptr)
{
	struct hisi_sas_debugfs_dq *debugfs_dq = dq_ptr;
	void *cmd_queue = debugfs_dq->hdr;
	__le32 *cmd_hdr = cmd_queue +
		sizeof(struct hisi_sas_cmd_hdr) * slot;

	debugfs_show_row_32_v3_hw(s, slot, sizeof(struct hisi_sas_cmd_hdr),
				  cmd_hdr);
}

static int debugfs_dq_v3_hw_show(struct seq_file *s, void *p)
{
	int slot;

	for (slot = 0; slot < HISI_SAS_QUEUE_SLOTS; slot++)
		debugfs_dq_show_slot_v3_hw(s, slot, s->private);

	return 0;
}
DEFINE_SHOW_ATTRIBUTE(debugfs_dq_v3_hw);

static int debugfs_iost_v3_hw_show(struct seq_file *s, void *p)
{
	struct hisi_sas_debugfs_iost *debugfs_iost = s->private;
	struct hisi_sas_iost *iost = debugfs_iost->iost;
	int i, max_command_entries = HISI_SAS_MAX_COMMANDS;

	for (i = 0; i < max_command_entries; i++, iost++) {
		__le64 *data = &iost->qw0;

		debugfs_show_row_64_v3_hw(s, i, sizeof(*iost), data);
	}

	return 0;
}
DEFINE_SHOW_ATTRIBUTE(debugfs_iost_v3_hw);

static int debugfs_iost_cache_v3_hw_show(struct seq_file *s, void *p)
{
	struct hisi_sas_debugfs_iost_cache *debugfs_iost_cache = s->private;
	struct hisi_sas_iost_itct_cache *iost_cache =
						debugfs_iost_cache->cache;
	u32 cache_size = HISI_SAS_IOST_ITCT_CACHE_DW_SZ * 4;
	int i, tab_idx;
	__le64 *iost;

	for (i = 0; i < HISI_SAS_IOST_ITCT_CACHE_NUM; i++, iost_cache++) {
		/*
		 * Data struct of IOST cache:
		 * Data[1]: BIT0~15: Table index
		 *	    Bit16:   Valid mask
		 * Data[2]~[9]: IOST table
		 */
		tab_idx = (iost_cache->data[1] & 0xffff);
		iost = (__le64 *)iost_cache;

		debugfs_show_row_64_v3_hw(s, tab_idx, cache_size, iost);
	}

	return 0;
}
DEFINE_SHOW_ATTRIBUTE(debugfs_iost_cache_v3_hw);

static int debugfs_itct_v3_hw_show(struct seq_file *s, void *p)
{
	int i;
	struct hisi_sas_debugfs_itct *debugfs_itct = s->private;
	struct hisi_sas_itct *itct = debugfs_itct->itct;

	for (i = 0; i < HISI_SAS_MAX_ITCT_ENTRIES; i++, itct++) {
		__le64 *data = &itct->qw0;

		debugfs_show_row_64_v3_hw(s, i, sizeof(*itct), data);
	}

	return 0;
}
DEFINE_SHOW_ATTRIBUTE(debugfs_itct_v3_hw);

static int debugfs_itct_cache_v3_hw_show(struct seq_file *s, void *p)
{
	struct hisi_sas_debugfs_itct_cache *debugfs_itct_cache = s->private;
	struct hisi_sas_iost_itct_cache *itct_cache =
						debugfs_itct_cache->cache;
	u32 cache_size = HISI_SAS_IOST_ITCT_CACHE_DW_SZ * 4;
	int i, tab_idx;
	__le64 *itct;

	for (i = 0; i < HISI_SAS_IOST_ITCT_CACHE_NUM; i++, itct_cache++) {
		/*
		 * Data struct of ITCT cache:
		 * Data[1]: BIT0~15: Table index
		 *	    Bit16:   Valid mask
		 * Data[2]~[9]: ITCT table
		 */
		tab_idx = itct_cache->data[1] & 0xffff;
		itct = (__le64 *)itct_cache;

		debugfs_show_row_64_v3_hw(s, tab_idx, cache_size, itct);
	}

	return 0;
}
DEFINE_SHOW_ATTRIBUTE(debugfs_itct_cache_v3_hw);

static void debugfs_create_files_v3_hw(struct hisi_hba *hisi_hba)
{
	u64 *debugfs_timestamp;
	int dump_index = hisi_hba->debugfs_dump_index;
	struct dentry *dump_dentry;
	struct dentry *dentry;
	char name[256];
	int p;
	int c;
	int d;

	snprintf(name, 256, "%d", dump_index);

	dump_dentry = debugfs_create_dir(name, hisi_hba->debugfs_dump_dentry);

	debugfs_timestamp = &hisi_hba->debugfs_timestamp[dump_index];

	debugfs_create_u64("timestamp", 0400, dump_dentry,
			   debugfs_timestamp);

	debugfs_create_file("global", 0400, dump_dentry,
			    &hisi_hba->debugfs_regs[dump_index][DEBUGFS_GLOBAL],
			    &debugfs_global_v3_hw_fops);

	/* Create port dir and files */
	dentry = debugfs_create_dir("port", dump_dentry);
	for (p = 0; p < hisi_hba->n_phy; p++) {
		snprintf(name, 256, "%d", p);

		debugfs_create_file(name, 0400, dentry,
				    &hisi_hba->debugfs_port_reg[dump_index][p],
				    &debugfs_port_v3_hw_fops);
	}

	/* Create CQ dir and files */
	dentry = debugfs_create_dir("cq", dump_dentry);
	for (c = 0; c < hisi_hba->queue_count; c++) {
		snprintf(name, 256, "%d", c);

		debugfs_create_file(name, 0400, dentry,
				    &hisi_hba->debugfs_cq[dump_index][c],
				    &debugfs_cq_v3_hw_fops);
	}

	/* Create DQ dir and files */
	dentry = debugfs_create_dir("dq", dump_dentry);
	for (d = 0; d < hisi_hba->queue_count; d++) {
		snprintf(name, 256, "%d", d);

		debugfs_create_file(name, 0400, dentry,
				    &hisi_hba->debugfs_dq[dump_index][d],
				    &debugfs_dq_v3_hw_fops);
	}

	debugfs_create_file("iost", 0400, dump_dentry,
			    &hisi_hba->debugfs_iost[dump_index],
			    &debugfs_iost_v3_hw_fops);

	debugfs_create_file("iost_cache", 0400, dump_dentry,
			    &hisi_hba->debugfs_iost_cache[dump_index],
			    &debugfs_iost_cache_v3_hw_fops);

	debugfs_create_file("itct", 0400, dump_dentry,
			    &hisi_hba->debugfs_itct[dump_index],
			    &debugfs_itct_v3_hw_fops);

	debugfs_create_file("itct_cache", 0400, dump_dentry,
			    &hisi_hba->debugfs_itct_cache[dump_index],
			    &debugfs_itct_cache_v3_hw_fops);

	debugfs_create_file("axi", 0400, dump_dentry,
			    &hisi_hba->debugfs_regs[dump_index][DEBUGFS_AXI],
			    &debugfs_axi_v3_hw_fops);

	debugfs_create_file("ras", 0400, dump_dentry,
			    &hisi_hba->debugfs_regs[dump_index][DEBUGFS_RAS],
			    &debugfs_ras_v3_hw_fops);
}

static void debugfs_snapshot_regs_v3_hw(struct hisi_hba *hisi_hba)
{
	int debugfs_dump_index = hisi_hba->debugfs_dump_index;
	struct device *dev = hisi_hba->dev;
	u64 timestamp = local_clock();

	if (debugfs_dump_index >= hisi_sas_debugfs_dump_count) {
		dev_warn(dev, "dump count exceeded!\n");
		return;
	}

	do_div(timestamp, NSEC_PER_MSEC);
	hisi_hba->debugfs_timestamp[debugfs_dump_index] = timestamp;

	debugfs_snapshot_prepare_v3_hw(hisi_hba);

	debugfs_snapshot_global_reg_v3_hw(hisi_hba);
	debugfs_snapshot_port_reg_v3_hw(hisi_hba);
	debugfs_snapshot_axi_reg_v3_hw(hisi_hba);
	debugfs_snapshot_ras_reg_v3_hw(hisi_hba);
	debugfs_snapshot_cq_reg_v3_hw(hisi_hba);
	debugfs_snapshot_dq_reg_v3_hw(hisi_hba);
	debugfs_snapshot_itct_reg_v3_hw(hisi_hba);
	debugfs_snapshot_iost_reg_v3_hw(hisi_hba);

	debugfs_create_files_v3_hw(hisi_hba);

	debugfs_snapshot_restore_v3_hw(hisi_hba);
	hisi_hba->debugfs_dump_index++;
}

static ssize_t debugfs_trigger_dump_v3_hw_write(struct file *file,
						const char __user *user_buf,
						size_t count, loff_t *ppos)
{
	struct hisi_hba *hisi_hba = file->f_inode->i_private;
	char buf[8];

	if (hisi_hba->debugfs_dump_index >= hisi_sas_debugfs_dump_count)
		return -EFAULT;

	if (count > 8)
		return -EFAULT;

	if (copy_from_user(buf, user_buf, count))
		return -EFAULT;

	if (buf[0] != '1')
		return -EFAULT;

	queue_work(hisi_hba->wq, &hisi_hba->debugfs_work);

	return count;
}

static const struct file_operations debugfs_trigger_dump_v3_hw_fops = {
	.write = &debugfs_trigger_dump_v3_hw_write,
	.owner = THIS_MODULE,
};

enum {
	HISI_SAS_BIST_LOOPBACK_MODE_DIGITAL = 0,
	HISI_SAS_BIST_LOOPBACK_MODE_SERDES,
	HISI_SAS_BIST_LOOPBACK_MODE_REMOTE,
};

static const struct {
	int		value;
	char		*name;
} debugfs_loop_linkrate_v3_hw[] = {
	{ SAS_LINK_RATE_1_5_GBPS, "1.5 Gbit" },
	{ SAS_LINK_RATE_3_0_GBPS, "3.0 Gbit" },
	{ SAS_LINK_RATE_6_0_GBPS, "6.0 Gbit" },
	{ SAS_LINK_RATE_12_0_GBPS, "12.0 Gbit" },
};

static int debugfs_bist_linkrate_v3_hw_show(struct seq_file *s, void *p)
{
	struct hisi_hba *hisi_hba = s->private;
	int i;

	for (i = 0; i < ARRAY_SIZE(debugfs_loop_linkrate_v3_hw); i++) {
		int match = (hisi_hba->debugfs_bist_linkrate ==
			     debugfs_loop_linkrate_v3_hw[i].value);

		seq_printf(s, "%s%s%s ", match ? "[" : "",
			   debugfs_loop_linkrate_v3_hw[i].name,
			   match ? "]" : "");
	}
	seq_puts(s, "\n");

	return 0;
}

static ssize_t debugfs_bist_linkrate_v3_hw_write(struct file *filp,
						 const char __user *buf,
						 size_t count, loff_t *ppos)
{
	struct seq_file *m = filp->private_data;
	struct hisi_hba *hisi_hba = m->private;
	char kbuf[16] = {}, *pkbuf;
	bool found = false;
	int i;

	if (hisi_hba->debugfs_bist_enable)
		return -EPERM;

	if (count >= sizeof(kbuf))
		return -EOVERFLOW;

	if (copy_from_user(kbuf, buf, count))
		return -EINVAL;

	pkbuf = strstrip(kbuf);

	for (i = 0; i < ARRAY_SIZE(debugfs_loop_linkrate_v3_hw); i++) {
		if (!strncmp(debugfs_loop_linkrate_v3_hw[i].name,
			     pkbuf, 16)) {
			hisi_hba->debugfs_bist_linkrate =
				debugfs_loop_linkrate_v3_hw[i].value;
			found = true;
			break;
		}
	}

	if (!found)
		return -EINVAL;

	return count;
}

static int debugfs_bist_linkrate_v3_hw_open(struct inode *inode,
					    struct file *filp)
{
	return single_open(filp, debugfs_bist_linkrate_v3_hw_show,
			   inode->i_private);
}

static const struct file_operations debugfs_bist_linkrate_v3_hw_fops = {
	.open = debugfs_bist_linkrate_v3_hw_open,
	.read = seq_read,
	.write = debugfs_bist_linkrate_v3_hw_write,
	.llseek = seq_lseek,
	.release = single_release,
	.owner = THIS_MODULE,
};

static const struct {
	int		value;
	char		*name;
} debugfs_loop_code_mode_v3_hw[] = {
	{ HISI_SAS_BIST_CODE_MODE_PRBS7, "PRBS7" },
	{ HISI_SAS_BIST_CODE_MODE_PRBS23, "PRBS23" },
	{ HISI_SAS_BIST_CODE_MODE_PRBS31, "PRBS31" },
	{ HISI_SAS_BIST_CODE_MODE_JTPAT, "JTPAT" },
	{ HISI_SAS_BIST_CODE_MODE_CJTPAT, "CJTPAT" },
	{ HISI_SAS_BIST_CODE_MODE_SCRAMBED_0, "SCRAMBED_0" },
	{ HISI_SAS_BIST_CODE_MODE_TRAIN, "TRAIN" },
	{ HISI_SAS_BIST_CODE_MODE_TRAIN_DONE, "TRAIN_DONE" },
	{ HISI_SAS_BIST_CODE_MODE_HFTP, "HFTP" },
	{ HISI_SAS_BIST_CODE_MODE_MFTP, "MFTP" },
	{ HISI_SAS_BIST_CODE_MODE_LFTP, "LFTP" },
	{ HISI_SAS_BIST_CODE_MODE_FIXED_DATA, "FIXED_DATA" },
};

static int debugfs_bist_code_mode_v3_hw_show(struct seq_file *s, void *p)
{
	struct hisi_hba *hisi_hba = s->private;
	int i;

	for (i = 0; i < ARRAY_SIZE(debugfs_loop_code_mode_v3_hw); i++) {
		int match = (hisi_hba->debugfs_bist_code_mode ==
			     debugfs_loop_code_mode_v3_hw[i].value);

		seq_printf(s, "%s%s%s ", match ? "[" : "",
			   debugfs_loop_code_mode_v3_hw[i].name,
			   match ? "]" : "");
	}
	seq_puts(s, "\n");

	return 0;
}

static ssize_t debugfs_bist_code_mode_v3_hw_write(struct file *filp,
						  const char __user *buf,
						  size_t count,
						  loff_t *ppos)
{
	struct seq_file *m = filp->private_data;
	struct hisi_hba *hisi_hba = m->private;
	char kbuf[16] = {}, *pkbuf;
	bool found = false;
	int i;

	if (hisi_hba->debugfs_bist_enable)
		return -EPERM;

	if (count >= sizeof(kbuf))
		return -EINVAL;

	if (copy_from_user(kbuf, buf, count))
		return -EOVERFLOW;

	pkbuf = strstrip(kbuf);

	for (i = 0; i < ARRAY_SIZE(debugfs_loop_code_mode_v3_hw); i++) {
		if (!strncmp(debugfs_loop_code_mode_v3_hw[i].name,
			     pkbuf, 16)) {
			hisi_hba->debugfs_bist_code_mode =
				debugfs_loop_code_mode_v3_hw[i].value;
			found = true;
			break;
		}
	}

	if (!found)
		return -EINVAL;

	return count;
}

static int debugfs_bist_code_mode_v3_hw_open(struct inode *inode,
					     struct file *filp)
{
	return single_open(filp, debugfs_bist_code_mode_v3_hw_show,
			   inode->i_private);
}

static const struct file_operations debugfs_bist_code_mode_v3_hw_fops = {
	.open = debugfs_bist_code_mode_v3_hw_open,
	.read = seq_read,
	.write = debugfs_bist_code_mode_v3_hw_write,
	.llseek = seq_lseek,
	.release = single_release,
	.owner = THIS_MODULE,
};

static ssize_t debugfs_bist_phy_v3_hw_write(struct file *filp,
					    const char __user *buf,
					    size_t count, loff_t *ppos)
{
	struct seq_file *m = filp->private_data;
	struct hisi_hba *hisi_hba = m->private;
	unsigned int phy_no;
	int val;

	if (hisi_hba->debugfs_bist_enable)
		return -EPERM;

	val = kstrtouint_from_user(buf, count, 0, &phy_no);
	if (val)
		return val;

	if (phy_no >= hisi_hba->n_phy)
		return -EINVAL;

	hisi_hba->debugfs_bist_phy_no = phy_no;

	return count;
}

static int debugfs_bist_phy_v3_hw_show(struct seq_file *s, void *p)
{
	struct hisi_hba *hisi_hba = s->private;

	seq_printf(s, "%d\n", hisi_hba->debugfs_bist_phy_no);

	return 0;
}

static int debugfs_bist_phy_v3_hw_open(struct inode *inode,
				       struct file *filp)
{
	return single_open(filp, debugfs_bist_phy_v3_hw_show,
			   inode->i_private);
}

static const struct file_operations debugfs_bist_phy_v3_hw_fops = {
	.open = debugfs_bist_phy_v3_hw_open,
	.read = seq_read,
	.write = debugfs_bist_phy_v3_hw_write,
	.llseek = seq_lseek,
	.release = single_release,
	.owner = THIS_MODULE,
};

static const struct {
	int		value;
	char		*name;
} debugfs_loop_modes_v3_hw[] = {
	{ HISI_SAS_BIST_LOOPBACK_MODE_DIGITAL, "digital" },
	{ HISI_SAS_BIST_LOOPBACK_MODE_SERDES, "serdes" },
	{ HISI_SAS_BIST_LOOPBACK_MODE_REMOTE, "remote" },
};

static int debugfs_bist_mode_v3_hw_show(struct seq_file *s, void *p)
{
	struct hisi_hba *hisi_hba = s->private;
	int i;

	for (i = 0; i < ARRAY_SIZE(debugfs_loop_modes_v3_hw); i++) {
		int match = (hisi_hba->debugfs_bist_mode ==
			     debugfs_loop_modes_v3_hw[i].value);

		seq_printf(s, "%s%s%s ", match ? "[" : "",
			   debugfs_loop_modes_v3_hw[i].name,
			   match ? "]" : "");
	}
	seq_puts(s, "\n");

	return 0;
}

static ssize_t debugfs_bist_mode_v3_hw_write(struct file *filp,
					     const char __user *buf,
					     size_t count, loff_t *ppos)
{
	struct seq_file *m = filp->private_data;
	struct hisi_hba *hisi_hba = m->private;
	char kbuf[16] = {}, *pkbuf;
	bool found = false;
	int i;

	if (hisi_hba->debugfs_bist_enable)
		return -EPERM;

	if (count >= sizeof(kbuf))
		return -EINVAL;

	if (copy_from_user(kbuf, buf, count))
		return -EOVERFLOW;

	pkbuf = strstrip(kbuf);

	for (i = 0; i < ARRAY_SIZE(debugfs_loop_modes_v3_hw); i++) {
		if (!strncmp(debugfs_loop_modes_v3_hw[i].name, pkbuf, 16)) {
			hisi_hba->debugfs_bist_mode =
				debugfs_loop_modes_v3_hw[i].value;
			found = true;
			break;
		}
	}

	if (!found)
		return -EINVAL;

	return count;
}

static int debugfs_bist_mode_v3_hw_open(struct inode *inode,
					struct file *filp)
{
	return single_open(filp, debugfs_bist_mode_v3_hw_show,
			   inode->i_private);
}

static const struct file_operations debugfs_bist_mode_v3_hw_fops = {
	.open = debugfs_bist_mode_v3_hw_open,
	.read = seq_read,
	.write = debugfs_bist_mode_v3_hw_write,
	.llseek = seq_lseek,
	.release = single_release,
	.owner = THIS_MODULE,
};

static ssize_t debugfs_bist_enable_v3_hw_write(struct file *filp,
					       const char __user *buf,
					       size_t count, loff_t *ppos)
{
	struct seq_file *m = filp->private_data;
	struct hisi_hba *hisi_hba = m->private;
	unsigned int enable;
	int val;

	val = kstrtouint_from_user(buf, count, 0, &enable);
	if (val)
		return val;

	if (enable > 1)
		return -EINVAL;

	if (enable == hisi_hba->debugfs_bist_enable)
		return count;

	val = debugfs_set_bist_v3_hw(hisi_hba, enable);
	if (val < 0)
		return val;

	hisi_hba->debugfs_bist_enable = enable;

	return count;
}

static int debugfs_bist_enable_v3_hw_show(struct seq_file *s, void *p)
{
	struct hisi_hba *hisi_hba = s->private;

	seq_printf(s, "%d\n", hisi_hba->debugfs_bist_enable);

	return 0;
}

static int debugfs_bist_enable_v3_hw_open(struct inode *inode,
					  struct file *filp)
{
	return single_open(filp, debugfs_bist_enable_v3_hw_show,
			   inode->i_private);
}

static const struct file_operations debugfs_bist_enable_v3_hw_fops = {
	.open = debugfs_bist_enable_v3_hw_open,
	.read = seq_read,
	.write = debugfs_bist_enable_v3_hw_write,
	.llseek = seq_lseek,
	.release = single_release,
	.owner = THIS_MODULE,
};

static const struct {
	char *name;
} debugfs_ffe_name_v3_hw[FFE_CFG_MAX] = {
	{ "SAS_1_5_GBPS" },
	{ "SAS_3_0_GBPS" },
	{ "SAS_6_0_GBPS" },
	{ "SAS_12_0_GBPS" },
	{ "FFE_RESV" },
	{ "SATA_1_5_GBPS" },
	{ "SATA_3_0_GBPS" },
	{ "SATA_6_0_GBPS" },
};

static ssize_t debugfs_v3_hw_write(struct file *filp,
				   const char __user *buf,
				   size_t count, loff_t *ppos)
{
	struct seq_file *m = filp->private_data;
	u32 *val = m->private;
	int res;

	res = kstrtouint_from_user(buf, count, 0, val);
	if (res)
		return res;

	return count;
}

static int debugfs_v3_hw_show(struct seq_file *s, void *p)
{
	u32 *val = s->private;

	seq_printf(s, "0x%x\n", *val);

	return 0;
}

static int debugfs_v3_hw_open(struct inode *inode, struct file *filp)
{
	return single_open(filp, debugfs_v3_hw_show,
			   inode->i_private);
}

static const struct file_operations debugfs_v3_hw_fops = {
	.open = debugfs_v3_hw_open,
	.read = seq_read,
	.write = debugfs_v3_hw_write,
	.llseek = seq_lseek,
	.release = single_release,
	.owner = THIS_MODULE,
};

static ssize_t debugfs_phy_down_cnt_v3_hw_write(struct file *filp,
						const char __user *buf,
						size_t count, loff_t *ppos)
{
	struct seq_file *s = filp->private_data;
	struct hisi_sas_phy *phy = s->private;
	unsigned int set_val;
	int res;

	res = kstrtouint_from_user(buf, count, 0, &set_val);
	if (res)
		return res;

	if (set_val > 0)
		return -EINVAL;

	atomic_set(&phy->down_cnt, 0);

	return count;
}

static int debugfs_phy_down_cnt_v3_hw_show(struct seq_file *s, void *p)
{
	struct hisi_sas_phy *phy = s->private;

	seq_printf(s, "%d\n", atomic_read(&phy->down_cnt));

	return 0;
}

static int debugfs_phy_down_cnt_v3_hw_open(struct inode *inode,
					   struct file *filp)
{
	return single_open(filp, debugfs_phy_down_cnt_v3_hw_show,
			   inode->i_private);
}

static const struct file_operations debugfs_phy_down_cnt_v3_hw_fops = {
	.open = debugfs_phy_down_cnt_v3_hw_open,
	.read = seq_read,
	.write = debugfs_phy_down_cnt_v3_hw_write,
	.llseek = seq_lseek,
	.release = single_release,
	.owner = THIS_MODULE,
};

enum fifo_dump_mode_v3_hw {
	FIFO_DUMP_FORVER =		(1U << 0),
	FIFO_DUMP_AFTER_TRIGGER =	(1U << 1),
	FIFO_DUMP_UNTILL_TRIGGER =	(1U << 2),
};

enum fifo_trigger_mode_v3_hw {
	FIFO_TRIGGER_EDGE =		(1U << 0),
	FIFO_TRIGGER_SAME_LEVEL =	(1U << 1),
	FIFO_TRIGGER_DIFF_LEVEL =	(1U << 2),
};

static int debugfs_is_fifo_config_valid_v3_hw(struct hisi_sas_phy *phy)
{
	struct hisi_hba *hisi_hba = phy->hisi_hba;

	if (phy->fifo.signal_sel > 0xf) {
		dev_info(hisi_hba->dev, "Invalid signal select: %u\n",
			 phy->fifo.signal_sel);
		return -EINVAL;
	}

	switch (phy->fifo.dump_mode) {
	case FIFO_DUMP_FORVER:
	case FIFO_DUMP_AFTER_TRIGGER:
	case FIFO_DUMP_UNTILL_TRIGGER:
		break;
	default:
		dev_info(hisi_hba->dev, "Invalid dump mode: %u\n",
			 phy->fifo.dump_mode);
		return -EINVAL;
	}

	/* when FIFO_DUMP_FORVER, no need to check trigger_mode */
	if (phy->fifo.dump_mode == FIFO_DUMP_FORVER)
		return 0;

	switch (phy->fifo.trigger_mode) {
	case FIFO_TRIGGER_EDGE:
	case FIFO_TRIGGER_SAME_LEVEL:
	case FIFO_TRIGGER_DIFF_LEVEL:
		break;
	default:
		dev_info(hisi_hba->dev, "Invalid trigger mode: %u\n",
			 phy->fifo.trigger_mode);
		return -EINVAL;
	}
	return 0;
}

static int debugfs_update_fifo_config_v3_hw(struct hisi_sas_phy *phy)
{
	u32 trigger_mode = phy->fifo.trigger_mode;
	u32 signal_sel = phy->fifo.signal_sel;
	u32 dump_mode = phy->fifo.dump_mode;
	struct hisi_hba *hisi_hba = phy->hisi_hba;
	int phy_no = phy->sas_phy.id;
	u32 reg_val;
	int res;

	/* Check the validity of trace FIFO configuration */
	res = debugfs_is_fifo_config_valid_v3_hw(phy);
	if (res)
		return res;

	reg_val = hisi_sas_phy_read32(hisi_hba, phy_no, DFX_FIFO_CTRL);
	/* Disable trace FIFO before update configuration */
	reg_val |= DFX_FIFO_CTRL_DUMP_DISABLE_MSK;

	/* Update trace FIFO configuration */
	reg_val &= ~(DFX_FIFO_CTRL_DUMP_MODE_MSK |
		     DFX_FIFO_CTRL_SIGNAL_SEL_MSK |
		     DFX_FIFO_CTRL_TRIGGER_MODE_MSK);

	reg_val |= ((trigger_mode << DFX_FIFO_CTRL_TRIGGER_MODE_OFF) |
		    (dump_mode << DFX_FIFO_CTRL_DUMP_MODE_OFF) |
		    (signal_sel << DFX_FIFO_CTRL_SIGNAL_SEL_OFF));
	hisi_sas_phy_write32(hisi_hba, phy_no, DFX_FIFO_CTRL, reg_val);

	hisi_sas_phy_write32(hisi_hba, phy_no, DFX_FIFO_DUMP_MSK,
			     phy->fifo.dump_msk);

	hisi_sas_phy_write32(hisi_hba, phy_no, DFX_FIFO_TRIGGER,
			     phy->fifo.trigger);

	hisi_sas_phy_write32(hisi_hba, phy_no, DFX_FIFO_TRIGGER_MSK,
			     phy->fifo.trigger_msk);

	/* Enable trace FIFO after updated configuration */
	reg_val = hisi_sas_phy_read32(hisi_hba, phy_no, DFX_FIFO_CTRL);
	reg_val &= ~DFX_FIFO_CTRL_DUMP_DISABLE_MSK;
	hisi_sas_phy_write32(hisi_hba, phy_no, DFX_FIFO_CTRL, reg_val);

	return 0;
}

static ssize_t debugfs_fifo_update_cfg_v3_hw_write(struct file *filp,
						   const char __user *buf,
						   size_t count, loff_t *ppos)
{
	struct hisi_sas_phy *phy = filp->private_data;
	bool update;
	int val;

	val = kstrtobool_from_user(buf, count, &update);
	if (val)
		return val;

	if (update != 1)
		return -EINVAL;

	val = debugfs_update_fifo_config_v3_hw(phy);
	if (val)
		return val;

	return count;
}

static const struct file_operations debugfs_fifo_update_cfg_v3_hw_fops = {
	.open = simple_open,
	.write = debugfs_fifo_update_cfg_v3_hw_write,
	.owner = THIS_MODULE,
};

static void debugfs_read_fifo_data_v3_hw(struct hisi_sas_phy *phy)
{
	struct hisi_hba *hisi_hba = phy->hisi_hba;
	u32 *buf = phy->fifo.rd_data;
	int phy_no = phy->sas_phy.id;
	u32 val;
	int i;

	memset(buf, 0, sizeof(phy->fifo.rd_data));

	/* Disable trace FIFO before read data */
	val = hisi_sas_phy_read32(hisi_hba, phy_no, DFX_FIFO_CTRL);
	val |= DFX_FIFO_CTRL_DUMP_DISABLE_MSK;
	hisi_sas_phy_write32(hisi_hba, phy_no, DFX_FIFO_CTRL, val);

	for (i = 0; i < HISI_SAS_FIFO_DATA_DW_SIZE; i++) {
		val = hisi_sas_phy_read32(hisi_hba, phy_no,
					  DFX_FIFO_RD_DATA);
		buf[i] = val;
	}

	/* Enable trace FIFO after read data */
	val = hisi_sas_phy_read32(hisi_hba, phy_no, DFX_FIFO_CTRL);
	val &= ~DFX_FIFO_CTRL_DUMP_DISABLE_MSK;
	hisi_sas_phy_write32(hisi_hba, phy_no, DFX_FIFO_CTRL, val);
}

static int debugfs_fifo_data_v3_hw_show(struct seq_file *s, void *p)
{
	struct hisi_sas_phy *phy = s->private;

	debugfs_read_fifo_data_v3_hw(phy);

	debugfs_show_row_32_v3_hw(s, 0, HISI_SAS_FIFO_DATA_DW_SIZE * 4,
				  phy->fifo.rd_data);

	return 0;
}
DEFINE_SHOW_ATTRIBUTE(debugfs_fifo_data_v3_hw);

static void debugfs_fifo_init_v3_hw(struct hisi_hba *hisi_hba)
{
	int phy_no;

	hisi_hba->debugfs_fifo_dentry =
			debugfs_create_dir("fifo", hisi_hba->debugfs_dir);

	for (phy_no = 0; phy_no < hisi_hba->n_phy; phy_no++) {
		struct hisi_sas_phy *phy = &hisi_hba->phy[phy_no];
		struct dentry *port_dentry;
		char name[256];
		u32 val;

		/* get default configuration for trace FIFO */
		val = hisi_sas_phy_read32(hisi_hba, phy_no, DFX_FIFO_CTRL);
		val &= DFX_FIFO_CTRL_DUMP_MODE_MSK;
		val >>= DFX_FIFO_CTRL_DUMP_MODE_OFF;
		phy->fifo.dump_mode = val;

		val = hisi_sas_phy_read32(hisi_hba, phy_no, DFX_FIFO_CTRL);
		val &= DFX_FIFO_CTRL_TRIGGER_MODE_MSK;
		val >>= DFX_FIFO_CTRL_TRIGGER_MODE_OFF;
		phy->fifo.trigger_mode = val;

		val = hisi_sas_phy_read32(hisi_hba, phy_no, DFX_FIFO_CTRL);
		val &= DFX_FIFO_CTRL_SIGNAL_SEL_MSK;
		val >>= DFX_FIFO_CTRL_SIGNAL_SEL_OFF;
		phy->fifo.signal_sel = val;

		val = hisi_sas_phy_read32(hisi_hba, phy_no, DFX_FIFO_DUMP_MSK);
		phy->fifo.dump_msk = val;

		val = hisi_sas_phy_read32(hisi_hba, phy_no, DFX_FIFO_TRIGGER);
		phy->fifo.trigger = val;
		val = hisi_sas_phy_read32(hisi_hba, phy_no, DFX_FIFO_TRIGGER_MSK);
		phy->fifo.trigger_msk = val;

		snprintf(name, 256, "%d", phy_no);
		port_dentry = debugfs_create_dir(name,
						 hisi_hba->debugfs_fifo_dentry);

		debugfs_create_file("update_config", 0200, port_dentry, phy,
				    &debugfs_fifo_update_cfg_v3_hw_fops);

		debugfs_create_file("signal_sel", 0600, port_dentry,
				    &phy->fifo.signal_sel,
				    &debugfs_v3_hw_fops);

		debugfs_create_file("dump_msk", 0600, port_dentry,
				    &phy->fifo.dump_msk,
				    &debugfs_v3_hw_fops);

		debugfs_create_file("dump_mode", 0600, port_dentry,
				    &phy->fifo.dump_mode,
				    &debugfs_v3_hw_fops);

		debugfs_create_file("trigger_mode", 0600, port_dentry,
				    &phy->fifo.trigger_mode,
				    &debugfs_v3_hw_fops);

		debugfs_create_file("trigger", 0600, port_dentry,
				    &phy->fifo.trigger,
				    &debugfs_v3_hw_fops);

		debugfs_create_file("trigger_msk", 0600, port_dentry,
				    &phy->fifo.trigger_msk,
				    &debugfs_v3_hw_fops);

		debugfs_create_file("fifo_data", 0400, port_dentry, phy,
				    &debugfs_fifo_data_v3_hw_fops);
	}
}

static void debugfs_work_handler_v3_hw(struct work_struct *work)
{
	struct hisi_hba *hisi_hba =
		container_of(work, struct hisi_hba, debugfs_work);

	debugfs_snapshot_regs_v3_hw(hisi_hba);
}

static void debugfs_release_v3_hw(struct hisi_hba *hisi_hba, int dump_index)
{
	struct device *dev = hisi_hba->dev;
	int i;

	devm_kfree(dev, hisi_hba->debugfs_iost_cache[dump_index].cache);
	devm_kfree(dev, hisi_hba->debugfs_itct_cache[dump_index].cache);
	devm_kfree(dev, hisi_hba->debugfs_iost[dump_index].iost);
	devm_kfree(dev, hisi_hba->debugfs_itct[dump_index].itct);

	for (i = 0; i < hisi_hba->queue_count; i++)
		devm_kfree(dev, hisi_hba->debugfs_dq[dump_index][i].hdr);

	for (i = 0; i < hisi_hba->queue_count; i++)
		devm_kfree(dev,
			   hisi_hba->debugfs_cq[dump_index][i].complete_hdr);

	for (i = 0; i < DEBUGFS_REGS_NUM; i++)
		devm_kfree(dev, hisi_hba->debugfs_regs[dump_index][i].data);

	for (i = 0; i < hisi_hba->n_phy; i++)
		devm_kfree(dev, hisi_hba->debugfs_port_reg[dump_index][i].data);
}

static const struct hisi_sas_debugfs_reg *debugfs_reg_array_v3_hw[DEBUGFS_REGS_NUM] = {
	[DEBUGFS_GLOBAL] = &debugfs_global_reg,
	[DEBUGFS_AXI] = &debugfs_axi_reg,
	[DEBUGFS_RAS] = &debugfs_ras_reg,
};

static int debugfs_alloc_v3_hw(struct hisi_hba *hisi_hba, int dump_index)
{
	const struct hisi_sas_hw *hw = hisi_hba->hw;
	struct device *dev = hisi_hba->dev;
	int p, c, d, r, i;
	size_t sz;

	for (r = 0; r < DEBUGFS_REGS_NUM; r++) {
		struct hisi_sas_debugfs_regs *regs =
				&hisi_hba->debugfs_regs[dump_index][r];

		sz = debugfs_reg_array_v3_hw[r]->count * 4;
		regs->data = devm_kmalloc(dev, sz, GFP_KERNEL);
		if (!regs->data)
			goto fail;
		regs->hisi_hba = hisi_hba;
	}

	sz = debugfs_port_reg.count * 4;
	for (p = 0; p < hisi_hba->n_phy; p++) {
		struct hisi_sas_debugfs_port *port =
				&hisi_hba->debugfs_port_reg[dump_index][p];

		port->data = devm_kmalloc(dev, sz, GFP_KERNEL);
		if (!port->data)
			goto fail;
		port->phy = &hisi_hba->phy[p];
	}

	sz = hw->complete_hdr_size * HISI_SAS_QUEUE_SLOTS;
	for (c = 0; c < hisi_hba->queue_count; c++) {
		struct hisi_sas_debugfs_cq *cq =
				&hisi_hba->debugfs_cq[dump_index][c];

		cq->complete_hdr = devm_kmalloc(dev, sz, GFP_KERNEL);
		if (!cq->complete_hdr)
			goto fail;
		cq->cq = &hisi_hba->cq[c];
	}

	sz = sizeof(struct hisi_sas_cmd_hdr) * HISI_SAS_QUEUE_SLOTS;
	for (d = 0; d < hisi_hba->queue_count; d++) {
		struct hisi_sas_debugfs_dq *dq =
				&hisi_hba->debugfs_dq[dump_index][d];

		dq->hdr = devm_kmalloc(dev, sz, GFP_KERNEL);
		if (!dq->hdr)
			goto fail;
		dq->dq = &hisi_hba->dq[d];
	}

	sz = HISI_SAS_MAX_COMMANDS * sizeof(struct hisi_sas_iost);

	hisi_hba->debugfs_iost[dump_index].iost =
				devm_kmalloc(dev, sz, GFP_KERNEL);
	if (!hisi_hba->debugfs_iost[dump_index].iost)
		goto fail;

	sz = HISI_SAS_IOST_ITCT_CACHE_NUM *
	     sizeof(struct hisi_sas_iost_itct_cache);

	hisi_hba->debugfs_iost_cache[dump_index].cache =
				devm_kmalloc(dev, sz, GFP_KERNEL);
	if (!hisi_hba->debugfs_iost_cache[dump_index].cache)
		goto fail;

	sz = HISI_SAS_IOST_ITCT_CACHE_NUM *
	     sizeof(struct hisi_sas_iost_itct_cache);

	hisi_hba->debugfs_itct_cache[dump_index].cache =
				devm_kmalloc(dev, sz, GFP_KERNEL);
	if (!hisi_hba->debugfs_itct_cache[dump_index].cache)
		goto fail;

	/* New memory allocation must be locate before itct */
	sz = HISI_SAS_MAX_ITCT_ENTRIES * sizeof(struct hisi_sas_itct);

	hisi_hba->debugfs_itct[dump_index].itct =
				devm_kmalloc(dev, sz, GFP_KERNEL);
	if (!hisi_hba->debugfs_itct[dump_index].itct)
		goto fail;

	return 0;
fail:
	for (i = 0; i < hisi_sas_debugfs_dump_count; i++)
		debugfs_release_v3_hw(hisi_hba, i);
	return -ENOMEM;
}

static void debugfs_phy_down_cnt_init_v3_hw(struct hisi_hba *hisi_hba)
{
	struct dentry *dir = debugfs_create_dir("phy_down_cnt",
						hisi_hba->debugfs_dir);
	char name[16];
	int phy_no;

	for (phy_no = 0; phy_no < hisi_hba->n_phy; phy_no++) {
		snprintf(name, 16, "%d", phy_no);
		debugfs_create_file(name, 0600, dir,
				    &hisi_hba->phy[phy_no],
				    &debugfs_phy_down_cnt_v3_hw_fops);
	}
}

static void debugfs_bist_init_v3_hw(struct hisi_hba *hisi_hba)
{
	struct dentry *ports_dentry;
	int phy_no;

	hisi_hba->debugfs_bist_dentry =
			debugfs_create_dir("bist", hisi_hba->debugfs_dir);
	debugfs_create_file("link_rate", 0600,
			    hisi_hba->debugfs_bist_dentry, hisi_hba,
			    &debugfs_bist_linkrate_v3_hw_fops);

	debugfs_create_file("code_mode", 0600,
			    hisi_hba->debugfs_bist_dentry, hisi_hba,
			    &debugfs_bist_code_mode_v3_hw_fops);

	debugfs_create_file("fixed_code", 0600,
			    hisi_hba->debugfs_bist_dentry,
			    &hisi_hba->debugfs_bist_fixed_code[0],
			    &debugfs_v3_hw_fops);

	debugfs_create_file("fixed_code_1", 0600,
			    hisi_hba->debugfs_bist_dentry,
			    &hisi_hba->debugfs_bist_fixed_code[1],
			    &debugfs_v3_hw_fops);

	debugfs_create_file("phy_id", 0600, hisi_hba->debugfs_bist_dentry,
			    hisi_hba, &debugfs_bist_phy_v3_hw_fops);

	debugfs_create_u32("cnt", 0600, hisi_hba->debugfs_bist_dentry,
			   &hisi_hba->debugfs_bist_cnt);

	debugfs_create_file("loopback_mode", 0600,
			    hisi_hba->debugfs_bist_dentry,
			    hisi_hba, &debugfs_bist_mode_v3_hw_fops);

	debugfs_create_file("enable", 0600, hisi_hba->debugfs_bist_dentry,
			    hisi_hba, &debugfs_bist_enable_v3_hw_fops);

	ports_dentry = debugfs_create_dir("port", hisi_hba->debugfs_bist_dentry);

	for (phy_no = 0; phy_no < hisi_hba->n_phy; phy_no++) {
		struct dentry *port_dentry;
		struct dentry *ffe_dentry;
		char name[256];
		int i;

		snprintf(name, 256, "%d", phy_no);
		port_dentry = debugfs_create_dir(name, ports_dentry);
		ffe_dentry = debugfs_create_dir("ffe", port_dentry);
		for (i = 0; i < FFE_CFG_MAX; i++) {
			if (i == FFE_RESV)
				continue;
			debugfs_create_file(debugfs_ffe_name_v3_hw[i].name,
					    0600, ffe_dentry,
					    &hisi_hba->debugfs_bist_ffe[phy_no][i],
					    &debugfs_v3_hw_fops);
		}
	}

	hisi_hba->debugfs_bist_linkrate = SAS_LINK_RATE_1_5_GBPS;
}

static void debugfs_init_v3_hw(struct hisi_hba *hisi_hba)
{
	struct device *dev = hisi_hba->dev;
	int i;

	hisi_hba->debugfs_dir = debugfs_create_dir(dev_name(dev),
						   hisi_sas_debugfs_dir);
	debugfs_create_file("trigger_dump", 0200,
			    hisi_hba->debugfs_dir,
			    hisi_hba,
			    &debugfs_trigger_dump_v3_hw_fops);

	/* create bist structures */
	debugfs_bist_init_v3_hw(hisi_hba);

	hisi_hba->debugfs_dump_dentry =
			debugfs_create_dir("dump", hisi_hba->debugfs_dir);

	debugfs_phy_down_cnt_init_v3_hw(hisi_hba);
	debugfs_fifo_init_v3_hw(hisi_hba);

	for (i = 0; i < hisi_sas_debugfs_dump_count; i++) {
		if (debugfs_alloc_v3_hw(hisi_hba, i)) {
			debugfs_remove_recursive(hisi_hba->debugfs_dir);
			dev_dbg(dev, "failed to init debugfs!\n");
			break;
		}
	}
}

static void debugfs_exit_v3_hw(struct hisi_hba *hisi_hba)
{
	debugfs_remove_recursive(hisi_hba->debugfs_dir);
}

static int
hisi_sas_v3_probe(struct pci_dev *pdev, const struct pci_device_id *id)
{
	struct Scsi_Host *shost;
	struct hisi_hba *hisi_hba;
	struct device *dev = &pdev->dev;
	struct asd_sas_phy **arr_phy;
	struct asd_sas_port **arr_port;
	struct sas_ha_struct *sha;
	int rc, phy_nr, port_nr, i;

	rc = pcim_enable_device(pdev);
	if (rc)
		goto err_out;

	pci_set_master(pdev);

	rc = pcim_iomap_regions(pdev, 1 << BAR_NO_V3_HW, DRV_NAME);
	if (rc)
		goto err_out;

	rc = dma_set_mask_and_coherent(&pdev->dev, DMA_BIT_MASK(64));
	if (rc) {
		dev_err(dev, "No usable DMA addressing method\n");
		rc = -ENODEV;
		goto err_out;
	}

	shost = hisi_sas_shost_alloc_pci(pdev);
	if (!shost) {
		rc = -ENOMEM;
		goto err_out;
	}

	sha = SHOST_TO_SAS_HA(shost);
	hisi_hba = shost_priv(shost);
	dev_set_drvdata(dev, sha);

	hisi_hba->regs = pcim_iomap_table(pdev)[BAR_NO_V3_HW];
	if (!hisi_hba->regs) {
		dev_err(dev, "cannot map register\n");
		rc = -ENOMEM;
		goto err_out_ha;
	}

	phy_nr = port_nr = hisi_hba->n_phy;

	arr_phy = devm_kcalloc(dev, phy_nr, sizeof(void *), GFP_KERNEL);
	arr_port = devm_kcalloc(dev, port_nr, sizeof(void *), GFP_KERNEL);
	if (!arr_phy || !arr_port) {
		rc = -ENOMEM;
		goto err_out_ha;
	}

	sha->sas_phy = arr_phy;
	sha->sas_port = arr_port;
	sha->core.shost = shost;
	sha->lldd_ha = hisi_hba;

	shost->transportt = hisi_sas_stt;
	shost->max_id = HISI_SAS_MAX_DEVICES;
	shost->max_lun = ~0;
	shost->max_channel = 1;
	shost->max_cmd_len = 16;
	shost->can_queue = HISI_SAS_UNRESERVED_IPTT;
	shost->cmd_per_lun = HISI_SAS_UNRESERVED_IPTT;

	sha->sas_ha_name = DRV_NAME;
	sha->dev = dev;
	sha->lldd_module = THIS_MODULE;
	sha->sas_addr = &hisi_hba->sas_addr[0];
	sha->num_phys = hisi_hba->n_phy;

	for (i = 0; i < hisi_hba->n_phy; i++) {
		sha->sas_phy[i] = &hisi_hba->phy[i].sas_phy;
		sha->sas_port[i] = &hisi_hba->port[i].sas_port;
	}

	if (hisi_hba->prot_mask) {
		dev_info(dev, "Registering for DIF/DIX prot_mask=0x%x\n",
			 prot_mask);
		scsi_host_set_prot(hisi_hba->shost, prot_mask);
		if (hisi_hba->prot_mask & HISI_SAS_DIX_PROT_MASK)
			scsi_host_set_guard(hisi_hba->shost,
					    SHOST_DIX_GUARD_CRC);
	}

	if (hisi_sas_debugfs_enable)
		debugfs_init_v3_hw(hisi_hba);

	rc = interrupt_preinit_v3_hw(hisi_hba);
	if (rc)
		goto err_out_debugfs;

	rc = scsi_add_host(shost, dev);
	if (rc)
		goto err_out_free_irq_vectors;

	rc = sas_register_ha(sha);
	if (rc)
		goto err_out_register_ha;

	rc = hisi_sas_v3_init(hisi_hba);
	if (rc)
		goto err_out_hw_init;

	scsi_scan_host(shost);

	pm_runtime_set_autosuspend_delay(dev, 5000);
	pm_runtime_use_autosuspend(dev);
	/*
	 * For the situation that there are ATA disks connected with SAS
	 * controller, it additionally creates ata_port which will affect the
	 * child_count of hisi_hba->dev. Even if suspended all the disks,
	 * ata_port is still and the child_count of hisi_hba->dev is not 0.
	 * So use pm_suspend_ignore_children() to ignore the effect to
	 * hisi_hba->dev.
	 */
	pm_suspend_ignore_children(dev, true);
	pm_runtime_put_noidle(&pdev->dev);

	return 0;

err_out_hw_init:
	sas_unregister_ha(sha);
err_out_register_ha:
	scsi_remove_host(shost);
err_out_free_irq_vectors:
	pci_free_irq_vectors(pdev);
err_out_debugfs:
	debugfs_exit_v3_hw(hisi_hba);
err_out_ha:
	hisi_sas_free(hisi_hba);
	scsi_host_put(shost);
err_out:
	return rc;
}

static void
hisi_sas_v3_destroy_irqs(struct pci_dev *pdev, struct hisi_hba *hisi_hba)
{
	int i;

	devm_free_irq(&pdev->dev, pci_irq_vector(pdev, 1), hisi_hba);
	devm_free_irq(&pdev->dev, pci_irq_vector(pdev, 2), hisi_hba);
	devm_free_irq(&pdev->dev, pci_irq_vector(pdev, 11), hisi_hba);
	for (i = 0; i < hisi_hba->cq_nvecs; i++) {
		struct hisi_sas_cq *cq = &hisi_hba->cq[i];
		int nr = hisi_sas_intr_conv ? 16 : 16 + i;

		devm_free_irq(&pdev->dev, pci_irq_vector(pdev, nr), cq);
	}
	pci_free_irq_vectors(pdev);
}

static void hisi_sas_v3_remove(struct pci_dev *pdev)
{
	struct device *dev = &pdev->dev;
	struct sas_ha_struct *sha = dev_get_drvdata(dev);
	struct hisi_hba *hisi_hba = sha->lldd_ha;
	struct Scsi_Host *shost = sha->core.shost;

	pm_runtime_get_noresume(dev);
	del_timer_sync(&hisi_hba->timer);

	sas_unregister_ha(sha);
	flush_workqueue(hisi_hba->wq);
	sas_remove_host(sha->core.shost);

	hisi_sas_v3_destroy_irqs(pdev, hisi_hba);
	hisi_sas_free(hisi_hba);
	debugfs_exit_v3_hw(hisi_hba);
	scsi_host_put(shost);
}

static void hisi_sas_reset_prepare_v3_hw(struct pci_dev *pdev)
{
	struct sas_ha_struct *sha = pci_get_drvdata(pdev);
	struct hisi_hba *hisi_hba = sha->lldd_ha;
	struct device *dev = hisi_hba->dev;
	int rc;

	dev_info(dev, "FLR prepare\n");
<<<<<<< HEAD
=======
	down(&hisi_hba->sem);
>>>>>>> 754e0b0e
	set_bit(HISI_SAS_RESETTING_BIT, &hisi_hba->flags);
	hisi_sas_controller_reset_prepare(hisi_hba);

	rc = disable_host_v3_hw(hisi_hba);
	if (rc)
		dev_err(dev, "FLR: disable host failed rc=%d\n", rc);
}

static void hisi_sas_reset_done_v3_hw(struct pci_dev *pdev)
{
	struct sas_ha_struct *sha = pci_get_drvdata(pdev);
	struct hisi_hba *hisi_hba = sha->lldd_ha;
	struct device *dev = hisi_hba->dev;
	int rc;

	hisi_sas_init_mem(hisi_hba);

	rc = hw_init_v3_hw(hisi_hba);
	if (rc) {
		dev_err(dev, "FLR: hw init failed rc=%d\n", rc);
		return;
	}

	hisi_sas_controller_reset_done(hisi_hba);
	dev_info(dev, "FLR done\n");
}

enum {
	/* instances of the controller */
	hip08,
};

static int _suspend_v3_hw(struct device *device)
{
	struct pci_dev *pdev = to_pci_dev(device);
	struct sas_ha_struct *sha = pci_get_drvdata(pdev);
	struct hisi_hba *hisi_hba = sha->lldd_ha;
	struct device *dev = hisi_hba->dev;
	struct Scsi_Host *shost = hisi_hba->shost;
	int rc;

	if (!pdev->pm_cap) {
		dev_err(dev, "PCI PM not supported\n");
		return -ENODEV;
	}

	if (test_and_set_bit(HISI_SAS_RESETTING_BIT, &hisi_hba->flags))
		return -1;

	dev_warn(dev, "entering suspend state\n");

	scsi_block_requests(shost);
	set_bit(HISI_SAS_REJECT_CMD_BIT, &hisi_hba->flags);
	flush_workqueue(hisi_hba->wq);

	rc = disable_host_v3_hw(hisi_hba);
	if (rc) {
		dev_err(dev, "PM suspend: disable host failed rc=%d\n", rc);
		clear_bit(HISI_SAS_REJECT_CMD_BIT, &hisi_hba->flags);
		clear_bit(HISI_SAS_RESETTING_BIT, &hisi_hba->flags);
		scsi_unblock_requests(shost);
		return rc;
	}

	hisi_sas_init_mem(hisi_hba);

	hisi_sas_release_tasks(hisi_hba);

	sas_suspend_ha(sha);

	dev_warn(dev, "end of suspending controller\n");
	return 0;
}

static int _resume_v3_hw(struct device *device)
{
	struct pci_dev *pdev = to_pci_dev(device);
	struct sas_ha_struct *sha = pci_get_drvdata(pdev);
	struct hisi_hba *hisi_hba = sha->lldd_ha;
	struct Scsi_Host *shost = hisi_hba->shost;
	struct device *dev = hisi_hba->dev;
	unsigned int rc;
	pci_power_t device_state = pdev->current_state;

	dev_warn(dev, "resuming from operating state [D%d]\n",
		 device_state);

	scsi_unblock_requests(shost);
	clear_bit(HISI_SAS_REJECT_CMD_BIT, &hisi_hba->flags);

	sas_prep_resume_ha(sha);
	rc = hw_init_v3_hw(hisi_hba);
	if (rc) {
		scsi_remove_host(shost);
		return rc;
	}
	phys_init_v3_hw(hisi_hba);
<<<<<<< HEAD
	sas_resume_ha(sha);
	clear_bit(HISI_SAS_RESETTING_BIT, &hisi_hba->flags);
=======

	/*
	 * If a directly-attached disk is removed during suspend, a deadlock
	 * may occur, as the PHYE_RESUME_TIMEOUT processing will require the
	 * hisi_hba->device to be active, which can only happen when resume
	 * completes. So don't wait for the HA event workqueue to drain upon
	 * resume.
	 */
	sas_resume_ha_no_sync(sha);
	clear_bit(HISI_SAS_RESETTING_BIT, &hisi_hba->flags);

	dev_warn(dev, "end of resuming controller\n");
>>>>>>> 754e0b0e

	return 0;
}

static int __maybe_unused suspend_v3_hw(struct device *device)
{
	struct pci_dev *pdev = to_pci_dev(device);
	struct sas_ha_struct *sha = pci_get_drvdata(pdev);
	struct hisi_hba *hisi_hba = sha->lldd_ha;
	int rc;

	set_bit(HISI_SAS_PM_BIT, &hisi_hba->flags);

	rc = _suspend_v3_hw(device);
	if (rc)
		clear_bit(HISI_SAS_PM_BIT, &hisi_hba->flags);

	return rc;
}

static int __maybe_unused resume_v3_hw(struct device *device)
{
	struct pci_dev *pdev = to_pci_dev(device);
	struct sas_ha_struct *sha = pci_get_drvdata(pdev);
	struct hisi_hba *hisi_hba = sha->lldd_ha;
	int rc = _resume_v3_hw(device);

	clear_bit(HISI_SAS_PM_BIT, &hisi_hba->flags);

	return rc;
}

static const struct pci_device_id sas_v3_pci_table[] = {
	{ PCI_VDEVICE(HUAWEI, 0xa230), hip08 },
	{}
};
MODULE_DEVICE_TABLE(pci, sas_v3_pci_table);

static const struct pci_error_handlers hisi_sas_err_handler = {
	.reset_prepare	= hisi_sas_reset_prepare_v3_hw,
	.reset_done	= hisi_sas_reset_done_v3_hw,
};

static UNIVERSAL_DEV_PM_OPS(hisi_sas_v3_pm_ops,
			    suspend_v3_hw,
			    resume_v3_hw,
			    NULL);

static struct pci_driver sas_v3_pci_driver = {
	.name		= DRV_NAME,
	.id_table	= sas_v3_pci_table,
	.probe		= hisi_sas_v3_probe,
	.remove		= hisi_sas_v3_remove,
	.err_handler	= &hisi_sas_err_handler,
	.driver.pm	= &hisi_sas_v3_pm_ops,
};

module_pci_driver(sas_v3_pci_driver);
module_param_named(intr_conv, hisi_sas_intr_conv, bool, 0444);

MODULE_LICENSE("GPL");
MODULE_AUTHOR("John Garry <john.garry@huawei.com>");
MODULE_DESCRIPTION("HISILICON SAS controller v3 hw driver based on pci device");
MODULE_ALIAS("pci:" DRV_NAME);<|MERGE_RESOLUTION|>--- conflicted
+++ resolved
@@ -1566,15 +1566,12 @@
 	hisi_sas_notify_phy_event(phy, HISI_PHYE_PHY_UP_PM);
 
 	res = IRQ_HANDLED;
-<<<<<<< HEAD
-=======
 
 	spin_lock(&phy->lock);
 	/* Delete timer and set phy_attached atomically */
 	del_timer(&phy->timer);
 	phy->phy_attached = 1;
 	spin_unlock(&phy->lock);
->>>>>>> 754e0b0e
 end:
 	if (phy->reset_completion)
 		complete(phy->reset_completion);
@@ -4859,10 +4856,7 @@
 	int rc;
 
 	dev_info(dev, "FLR prepare\n");
-<<<<<<< HEAD
-=======
 	down(&hisi_hba->sem);
->>>>>>> 754e0b0e
 	set_bit(HISI_SAS_RESETTING_BIT, &hisi_hba->flags);
 	hisi_sas_controller_reset_prepare(hisi_hba);
 
@@ -4960,10 +4954,6 @@
 		return rc;
 	}
 	phys_init_v3_hw(hisi_hba);
-<<<<<<< HEAD
-	sas_resume_ha(sha);
-	clear_bit(HISI_SAS_RESETTING_BIT, &hisi_hba->flags);
-=======
 
 	/*
 	 * If a directly-attached disk is removed during suspend, a deadlock
@@ -4976,7 +4966,6 @@
 	clear_bit(HISI_SAS_RESETTING_BIT, &hisi_hba->flags);
 
 	dev_warn(dev, "end of resuming controller\n");
->>>>>>> 754e0b0e
 
 	return 0;
 }
