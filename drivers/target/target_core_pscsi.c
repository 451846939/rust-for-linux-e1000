--- conflicted
+++ resolved
@@ -882,10 +882,6 @@
 			if (!bio) {
 new_bio:
 				nr_vecs = bio_max_segs(nr_pages);
-<<<<<<< HEAD
-				nr_pages -= nr_vecs;
-=======
->>>>>>> 7aef27f0
 				/*
 				 * Calls bio_kmalloc() and sets bio->bi_end_io()
 				 */
