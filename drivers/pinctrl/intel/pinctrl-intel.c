--- conflicted
+++ resolved
@@ -1394,10 +1394,7 @@
 		gpps[i].size = min(gpp_size, npins);
 		npins -= gpps[i].size;
 
-<<<<<<< HEAD
-=======
 		gpps[i].gpio_base = gpps[i].base;
->>>>>>> 7aef27f0
 		gpps[i].padown_num = padown_num;
 
 		/*
@@ -1496,10 +1493,6 @@
 		if (IS_ERR(regs))
 			return PTR_ERR(regs);
 
-<<<<<<< HEAD
-		/* Determine community features based on the revision */
-		value = readl(regs + REVID);
-=======
 		/*
 		 * Determine community features based on the revision.
 		 * A value of all ones means the device is not present.
@@ -1507,7 +1500,6 @@
 		value = readl(regs + REVID);
 		if (value == ~0u)
 			return -ENODEV;
->>>>>>> 7aef27f0
 		if (((value & REVID_MASK) >> REVID_SHIFT) >= 0x94) {
 			community->features |= PINCTRL_FEATURE_DEBOUNCE;
 			community->features |= PINCTRL_FEATURE_1K_PD;
