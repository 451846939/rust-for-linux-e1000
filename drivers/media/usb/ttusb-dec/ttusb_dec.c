--- conflicted
+++ resolved
@@ -327,11 +327,7 @@
 	result = mutex_lock_interruptible(&dec->usb_mutex);
 	if (result) {
 		printk("%s: Failed to lock usb mutex.\n", __func__);
-<<<<<<< HEAD
-		goto err;
-=======
 		goto err_free;
->>>>>>> df0cc57e
 	}
 
 	b[0] = 0xaa;
@@ -353,11 +349,7 @@
 	if (result) {
 		printk("%s: command bulk message failed: error %d\n",
 		       __func__, result);
-<<<<<<< HEAD
-		goto err;
-=======
 		goto err_mutex_unlock;
->>>>>>> df0cc57e
 	}
 
 	result = usb_bulk_msg(dec->udev, dec->result_pipe, b,
@@ -366,11 +358,7 @@
 	if (result) {
 		printk("%s: result bulk message failed: error %d\n",
 		       __func__, result);
-<<<<<<< HEAD
-		goto err;
-=======
 		goto err_mutex_unlock;
->>>>>>> df0cc57e
 	} else {
 		if (debug) {
 			printk(KERN_DEBUG "%s: result: %*ph\n",
@@ -383,15 +371,9 @@
 			memcpy(cmd_result, &b[4], b[3]);
 	}
 
-<<<<<<< HEAD
-err:
-	mutex_unlock(&dec->usb_mutex);
-
-=======
 err_mutex_unlock:
 	mutex_unlock(&dec->usb_mutex);
 err_free:
->>>>>>> df0cc57e
 	kfree(b);
 	return result;
 }
