/*
 * Userland implementation of gettimeofday() for 32 bits processes in a
 * ppc64 kernel for use in the vDSO
 *
 * Copyright (C) 2004 Benjamin Herrenschmuidt (benh@kernel.crashing.org,
 *                    IBM Corp.
 *
 * This program is free software; you can redistribute it and/or
 * modify it under the terms of the GNU General Public License
 * as published by the Free Software Foundation; either version
 * 2 of the License, or (at your option) any later version.
 */
#include <asm/processor.h>
#include <asm/ppc_asm.h>
#include <asm/vdso.h>
#include <asm/asm-offsets.h>
#include <asm/unistd.h>

/* Offset for the low 32-bit part of a field of long type */
#ifdef CONFIG_PPC64
#define LOPART	4
#define TSPEC_TV_SEC	TSPC64_TV_SEC+LOPART
#else
#define LOPART	0
#define TSPEC_TV_SEC	TSPC32_TV_SEC
#endif

	.text
/*
 * Exact prototype of gettimeofday
 *
 * int __kernel_gettimeofday(struct timeval *tv, struct timezone *tz);
 *
 */
V_FUNCTION_BEGIN(__kernel_gettimeofday)
  .cfi_startproc
	mflr	r12
  .cfi_register lr,r12

	mr	r10,r3			/* r10 saves tv */
	mr	r11,r4			/* r11 saves tz */
	bl	__get_datapage@local	/* get data page */
	mr	r9, r3			/* datapage ptr in r9 */
	cmplwi	r10,0			/* check if tv is NULL */
	beq	3f
	lis	r7,1000000@ha		/* load up USEC_PER_SEC */
	addi	r7,r7,1000000@l		/* so we get microseconds in r4 */
	bl	__do_get_tspec@local	/* get sec/usec from tb & kernel */
	stw	r3,TVAL32_TV_SEC(r10)
	stw	r4,TVAL32_TV_USEC(r10)

3:	cmplwi	r11,0			/* check if tz is NULL */
	beq	1f
	lwz	r4,CFG_TZ_MINUTEWEST(r9)/* fill tz */
	lwz	r5,CFG_TZ_DSTTIME(r9)
	stw	r4,TZONE_TZ_MINWEST(r11)
	stw	r5,TZONE_TZ_DSTTIME(r11)

1:	mtlr	r12
	crclr	cr0*4+so
	li	r3,0
	blr
  .cfi_endproc
V_FUNCTION_END(__kernel_gettimeofday)

/*
 * Exact prototype of clock_gettime()
 *
 * int __kernel_clock_gettime(clockid_t clock_id, struct timespec *tp);
 *
 */
V_FUNCTION_BEGIN(__kernel_clock_gettime)
  .cfi_startproc
	/* Check for supported clock IDs */
	cmpli	cr0,r3,CLOCK_REALTIME
	cmpli	cr1,r3,CLOCK_MONOTONIC
	cror	cr0*4+eq,cr0*4+eq,cr1*4+eq
	bne	cr0,99f

	mflr	r12			/* r12 saves lr */
  .cfi_register lr,r12
	mr	r11,r4			/* r11 saves tp */
	bl	__get_datapage@local	/* get data page */
	mr	r9,r3			/* datapage ptr in r9 */
	lis	r7,NSEC_PER_SEC@h	/* want nanoseconds */
	ori	r7,r7,NSEC_PER_SEC@l
50:	bl	__do_get_tspec@local	/* get sec/nsec from tb & kernel */
	bne	cr1,80f			/* not monotonic -> all done */

	/*
	 * CLOCK_MONOTONIC
	 */

	/* now we must fixup using wall to monotonic. We need to snapshot
	 * that value and do the counter trick again. Fortunately, we still
	 * have the counter value in r8 that was returned by __do_get_xsec.
	 * At this point, r3,r4 contain our sec/nsec values, r5 and r6
	 * can be used, r7 contains NSEC_PER_SEC.
	 */

	lwz	r5,WTOM_CLOCK_SEC(r9)
	lwz	r6,WTOM_CLOCK_NSEC(r9)

	/* We now have our offset in r5,r6. We create a fake dependency
	 * on that value and re-check the counter
	 */
	or	r0,r6,r5
	xor	r0,r0,r0
	add	r9,r9,r0
	lwz	r0,(CFG_TB_UPDATE_COUNT+LOPART)(r9)
        cmpl    cr0,r8,r0		/* check if updated */
	bne-	50b

	/* Calculate and store result. Note that this mimics the C code,
	 * which may cause funny results if nsec goes negative... is that
	 * possible at all ?
	 */
	add	r3,r3,r5
	add	r4,r4,r6
	cmpw	cr0,r4,r7
	cmpwi	cr1,r4,0
	blt	1f
	subf	r4,r7,r4
	addi	r3,r3,1
1:	bge	cr1,80f
	addi	r3,r3,-1
	add	r4,r4,r7

80:	stw	r3,TSPC32_TV_SEC(r11)
	stw	r4,TSPC32_TV_NSEC(r11)

	mtlr	r12
	crclr	cr0*4+so
	li	r3,0
	blr

	/*
	 * syscall fallback
	 */
99:
	li	r0,__NR_clock_gettime
	sc
	blr
  .cfi_endproc
V_FUNCTION_END(__kernel_clock_gettime)


/*
 * Exact prototype of clock_getres()
 *
 * int __kernel_clock_getres(clockid_t clock_id, struct timespec *res);
 *
 */
V_FUNCTION_BEGIN(__kernel_clock_getres)
  .cfi_startproc
	/* Check for supported clock IDs */
	cmpwi	cr0,r3,CLOCK_REALTIME
	cmpwi	cr1,r3,CLOCK_MONOTONIC
	cror	cr0*4+eq,cr0*4+eq,cr1*4+eq
	bne	cr0,99f

	li	r3,0
	cmpli	cr0,r4,0
	crclr	cr0*4+so
	beqlr
	lis	r5,CLOCK_REALTIME_RES@h
	ori	r5,r5,CLOCK_REALTIME_RES@l
	stw	r3,TSPC32_TV_SEC(r4)
	stw	r5,TSPC32_TV_NSEC(r4)
	blr

	/*
	 * syscall fallback
	 */
99:
	li	r0,__NR_clock_getres
	sc
	blr
  .cfi_endproc
V_FUNCTION_END(__kernel_clock_getres)


/*
 * Exact prototype of time()
 *
 * time_t time(time *t);
 *
 */
V_FUNCTION_BEGIN(__kernel_time)
  .cfi_startproc
	mflr	r12
  .cfi_register lr,r12

	mr	r11,r3			/* r11 holds t */
	bl	__get_datapage@local
	mr	r9, r3			/* datapage ptr in r9 */

	lwz	r3,STAMP_XTIME+TSPEC_TV_SEC(r9)

	cmplwi	r11,0			/* check if t is NULL */
	beq	2f
	stw	r3,0(r11)		/* store result at *t */
2:	mtlr	r12
	crclr	cr0*4+so
	blr
  .cfi_endproc
V_FUNCTION_END(__kernel_time)

/*
 * This is the core of clock_gettime() and gettimeofday(),
 * it returns the current time in r3 (seconds) and r4.
 * On entry, r7 gives the resolution of r4, either USEC_PER_SEC
 * or NSEC_PER_SEC, giving r4 in microseconds or nanoseconds.
 * It expects the datapage ptr in r9 and doesn't clobber it.
 * It clobbers r0, r5 and r6.
 * On return, r8 contains the counter value that can be reused.
 * This clobbers cr0 but not any other cr field.
 */
__do_get_tspec:
  .cfi_startproc
	/* Check for update count & load values. We use the low
	 * order 32 bits of the update count
	 */
1:	lwz	r8,(CFG_TB_UPDATE_COUNT+LOPART)(r9)
	andi.	r0,r8,1			/* pending update ? loop */
	bne-	1b
	xor	r0,r8,r8		/* create dependency */
	add	r9,r9,r0

	/* Load orig stamp (offset to TB) */
	lwz	r5,CFG_TB_ORIG_STAMP(r9)
	lwz	r6,(CFG_TB_ORIG_STAMP+4)(r9)

	/* Get a stable TB value */
<<<<<<< HEAD
2:	mfspr	r3, SPRN_TBRU
	mfspr	r4, SPRN_TBRL
	mfspr	r0, SPRN_TBRU
=======
#ifdef CONFIG_8xx
2:	mftbu	r3
	mftbl	r4
	mftbu	r0
#else
2:	mfspr	r3, SPRN_TBRU
	mfspr	r4, SPRN_TBRL
	mfspr	r0, SPRN_TBRU
#endif
>>>>>>> d8ec26d7
	cmplw	cr0,r3,r0
	bne-	2b

	/* Subtract tb orig stamp and shift left 12 bits.
	 */
	subfc	r4,r6,r4
	subfe	r0,r5,r3
	slwi	r0,r0,12
	rlwimi.	r0,r4,12,20,31
	slwi	r4,r4,12

	/*
	 * Load scale factor & do multiplication.
	 * We only use the high 32 bits of the tb_to_xs value.
	 * Even with a 1GHz timebase clock, the high 32 bits of
	 * tb_to_xs will be at least 4 million, so the error from
	 * ignoring the low 32 bits will be no more than 0.25ppm.
	 * The error will just make the clock run very very slightly
	 * slow until the next time the kernel updates the VDSO data,
	 * at which point the clock will catch up to the kernel's value,
	 * so there is no long-term error accumulation.
	 */
	lwz	r5,CFG_TB_TO_XS(r9)	/* load values */
	mulhwu	r4,r4,r5
	li	r3,0

	beq+	4f			/* skip high part computation if 0 */
	mulhwu	r3,r0,r5
	mullw	r5,r0,r5
	addc	r4,r4,r5
	addze	r3,r3
4:
	/* At this point, we have seconds since the xtime stamp
	 * as a 32.32 fixed-point number in r3 and r4.
	 * Load & add the xtime stamp.
	 */
	lwz	r5,STAMP_XTIME+TSPEC_TV_SEC(r9)
	lwz	r6,STAMP_SEC_FRAC(r9)
	addc	r4,r4,r6
	adde	r3,r3,r5

	/* We create a fake dependency on the result in r3/r4
	 * and re-check the counter
	 */
	or	r6,r4,r3
	xor	r0,r6,r6
	add	r9,r9,r0
	lwz	r0,(CFG_TB_UPDATE_COUNT+LOPART)(r9)
        cmplw	cr0,r8,r0		/* check if updated */
	bne-	1b

	mulhwu	r4,r4,r7		/* convert to micro or nanoseconds */

	blr
  .cfi_endproc<|MERGE_RESOLUTION|>--- conflicted
+++ resolved
@@ -232,11 +232,6 @@
 	lwz	r6,(CFG_TB_ORIG_STAMP+4)(r9)
 
 	/* Get a stable TB value */
-<<<<<<< HEAD
-2:	mfspr	r3, SPRN_TBRU
-	mfspr	r4, SPRN_TBRL
-	mfspr	r0, SPRN_TBRU
-=======
 #ifdef CONFIG_8xx
 2:	mftbu	r3
 	mftbl	r4
@@ -246,7 +241,6 @@
 	mfspr	r4, SPRN_TBRL
 	mfspr	r0, SPRN_TBRU
 #endif
->>>>>>> d8ec26d7
 	cmplw	cr0,r3,r0
 	bne-	2b
 
