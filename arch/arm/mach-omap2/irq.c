--- conflicted
+++ resolved
@@ -79,43 +79,6 @@
 	intc_bank_write_reg(0x1, &irq_banks[0], INTC_CONTROL);
 }
 
-<<<<<<< HEAD
-static void omap_mask_irq(struct irq_data *d)
-{
-	unsigned int irq = d->irq;
-	int offset = irq & (~(IRQ_BITS_PER_REG - 1));
-
-	if (cpu_is_omap34xx() && !cpu_is_ti816x()) {
-		int spurious = 0;
-
-		/*
-		 * INT_34XX_GPT12_IRQ is also the spurious irq. Maybe because
-		 * it is the highest irq number?
-		 */
-		if (irq == INT_34XX_GPT12_IRQ)
-			spurious = omap_check_spurious(irq);
-
-		if (!spurious)
-			previous_irq = irq;
-	}
-
-	irq &= (IRQ_BITS_PER_REG - 1);
-
-	intc_bank_write_reg(1 << irq, &irq_banks[0], INTC_MIR_SET0 + offset);
-}
-
-static void omap_unmask_irq(struct irq_data *d)
-{
-	unsigned int irq = d->irq;
-	int offset = irq & (~(IRQ_BITS_PER_REG - 1));
-
-	irq &= (IRQ_BITS_PER_REG - 1);
-
-	intc_bank_write_reg(1 << irq, &irq_banks[0], INTC_MIR_CLEAR0 + offset);
-}
-
-=======
->>>>>>> d762f438
 static void omap_mask_ack_irq(struct irq_data *d)
 {
 	irq_gc_mask_disable_reg(d);
@@ -216,14 +179,6 @@
 
 	printk(KERN_INFO "Total of %ld interrupts on %d active controller%s\n",
 	       nr_of_irqs, nr_banks, nr_banks > 1 ? "s" : "");
-<<<<<<< HEAD
-
-	for (i = 0; i < nr_of_irqs; i++) {
-		irq_set_chip_and_handler(i, &omap_irq_chip, handle_level_irq);
-		set_irq_flags(i, IRQF_VALID);
-	}
-=======
->>>>>>> d762f438
 }
 
 #ifdef CONFIG_ARCH_OMAP3
