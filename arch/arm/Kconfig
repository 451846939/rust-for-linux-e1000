--- conflicted
+++ resolved
@@ -347,7 +347,6 @@
 	  This enables support for systems based on Atmel
 	  AT91RM9200 and AT91SAM9* processors.
 
-<<<<<<< HEAD
 config ARCH_BCM2835
 	bool "Broadcom BCM2835 family"
 	select ARCH_WANT_OPTIONAL_GPIOLIB
@@ -365,20 +364,6 @@
 	  This enables support for the Broadcom BCM2835 SoC. This SoC is
 	  use in the Raspberry Pi, and Roku 2 devices.
 
-config ARCH_BCMRING
-	bool "Broadcom BCMRING"
-	depends on MMU
-	select CPU_V6
-	select ARM_AMBA
-	select ARM_TIMER_SP804
-	select CLKDEV_LOOKUP
-	select GENERIC_CLOCKEVENTS
-	select ARCH_WANT_OPTIONAL_GPIOLIB
-	help
-	  Support for Broadcom's BCMRing platform.
-
-=======
->>>>>>> b98138e0
 config ARCH_HIGHBANK
 	bool "Calxeda Highbank-based"
 	select ARCH_WANT_OPTIONAL_GPIOLIB
