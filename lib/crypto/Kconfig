--- conflicted
+++ resolved
@@ -36,10 +36,7 @@
 
 config CRYPTO_LIB_CHACHA_GENERIC
 	tristate
-<<<<<<< HEAD
-=======
 	select CRYPTO_LIB_UTILS
->>>>>>> 9abf2313
 	help
 	  This symbol can be depended upon by arch implementations of the
 	  ChaCha library interface that require the generic code as a
